--- conflicted
+++ resolved
@@ -12,6 +12,15 @@
 #include "mruby/proc.h"
 #include "mruby/irep.h"
 
+#ifdef ENABLE_STDIO
+typedef struct _RiteFILE
+{
+  FILE* fp;
+  unsigned char buf[256];
+  int cnt;
+  int readlen;
+} RiteFILE;
+#endif
 
 #ifndef _WIN32
 # if SIZE_MAX < UINT32_MAX
@@ -279,14 +288,10 @@
 }
 
 static void
-irep_error(mrb_state *mrb, const char *msg)
-{
-<<<<<<< HEAD
+irep_error(mrb_state *mrb, int n)
+{
   static const char msg[] = "irep load error";
   mrb->exc = mrb_obj_ptr(mrb_exc_new(mrb, E_SCRIPT_ERROR, msg, sizeof(msg) - 1));
-=======
-  mrb->exc = (struct RObject*)mrb_object(mrb_exc_new(mrb, E_SCRIPT_ERROR, msg, strlen(msg)));
->>>>>>> 974febd3
 }
 
 mrb_value
@@ -296,7 +301,7 @@
 
   n = mrb_read_irep(mrb, bin);
   if (n < 0) {
-    irep_error(mrb, "irep load error");
+    irep_error(mrb, n);
     return mrb_nil_value();
   }
   return mrb_run(mrb, mrb_proc_new(mrb, mrb->irep[n]), mrb_top_self(mrb));
@@ -315,9 +320,11 @@
   uint32_t len, buf_size;
   uint8_t *buf = NULL;
   const size_t record_header_size = 1 + 4;
-
   struct rite_section_irep_header header;
-  fread(&header, sizeof(struct rite_section_irep_header), 1, fp);
+
+  if (fread(&header, sizeof(struct rite_section_irep_header), 1, fp) != sizeof(struct rite_section_irep_header)) {
+    return MRB_DUMP_READ_FAULT;
+  }
 
   sirep = mrb->irep_len;
   nirep = bin_to_uint16(header.nirep);
@@ -327,10 +334,16 @@
   
   //Read Binary Data Section
   for (n = 0, i = sirep; n < nirep; n++, i++) {
-    fread(buf, record_header_size, 1, fp);
+    if (fread(buf, record_header_size, 1, fp) != record_header_size) {
+      result = MRB_DUMP_READ_FAULT;
+      goto error_exit;
+    }
     buf_size = bin_to_uint32(&buf[0]);
     buf = (uint8_t *)mrb_realloc(mrb, buf, buf_size);
-    fread(&buf[record_header_size], buf_size - record_header_size, 1, fp);
+    if (fread(&buf[record_header_size], buf_size - record_header_size, 1, fp) != buf_size - record_header_size) {
+      result = MRB_DUMP_READ_FAULT;
+      goto error_exit;
+    }
     result = read_rite_irep_record(mrb, buf, &len);
     if (result != MRB_DUMP_OK)
       goto error_exit;
@@ -378,7 +391,10 @@
   }
 
   buf = mrb_malloc(mrb, buf_size);
-  fread(buf, buf_size, 1, fp);
+  if (fread(buf, buf_size, 1, fp) != buf_size) {
+    mrb_free(mrb, buf);
+    return MRB_DUMP_READ_FAULT;
+  }
   result = read_rite_binary_header(buf, NULL, &crc);
   mrb_free(mrb, buf);
   if(result != MRB_DUMP_OK) {
@@ -393,6 +409,9 @@
     crcwk = calc_crc_16_ccitt(buf, nbytes, crcwk);
   }
   mrb_free(mrb, buf);
+  if (nbytes < 0) {
+    return MRB_DUMP_READ_FAULT;
+  }
   if(crcwk != crc) {
     return MRB_DUMP_INVALID_FILE_HEADER;
   }
@@ -401,7 +420,9 @@
   // read sections
   do {
     fpos = ftell(fp);
-    fread(&section_header, sizeof(struct rite_section_header), 1, fp);
+    if (fread(&section_header, sizeof(struct rite_section_header), 1, fp) != sizeof(struct rite_section_header)) {
+      return MRB_DUMP_READ_FAULT;
+    }
     section_size = bin_to_uint32(section_header.section_size);
 
     if(memcmp(section_header.section_identify, RITE_SECTION_IREP_IDENTIFIER, sizeof(section_header.section_identify)) == 0) {
@@ -419,4 +440,15 @@
   return total_nirep;
 }
 
+mrb_value
+mrb_load_irep_file(mrb_state *mrb, FILE* fp)
+{
+  int n = mrb_read_irep_file(mrb, fp);
+
+  if (n < 0) {
+    irep_error(mrb, n);
+    return mrb_nil_value();
+  }
+  return mrb_run(mrb, mrb_proc_new(mrb, mrb->irep[n]), mrb_top_self(mrb));
+}
 #endif /* ENABLE_STDIO */