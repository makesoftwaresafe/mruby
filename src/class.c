/*
** class.c - Class class
**
** See Copyright Notice in mruby.h
*/

#include <mruby.h>
#include <mruby/array.h>
#include <mruby/hash.h>
#include <mruby/class.h>
#include <mruby/numeric.h>
#include <mruby/proc.h>
#include <mruby/string.h>
#include <mruby/variable.h>
#include <mruby/error.h>
#include <mruby/data.h>
#include <mruby/istruct.h>
#include <mruby/opcode.h>
#include <mruby/internal.h>
#include <mruby/presym.h>

union mt_ptr {
  struct RProc *proc;
  mrb_func_t func;
};

#define MT_KEY_P(k) (((k)>>2) != 0)
#define MT_FUNC_P 1
#define MT_NOARG_P 2
#define MT_EMPTY 0
#define MT_DELETED 1

#define MT_KEY(sym, flags) ((sym)<<2|(flags))
#define MT_FLAGS(func_p, noarg_p) ((func_p)?MT_FUNC_P:0)|((noarg_p)?MT_NOARG_P:0)
#define MT_KEY_SYM(k) ((k)>>2)
#define MT_KEY_FLG(k) ((k)&3)

/* method table structure */
typedef struct mt_tbl {
  int size;
  int alloc;
  union mt_ptr *ptr;
} mt_tbl;

#ifdef MRB_USE_INLINE_METHOD_CACHE
#define MT_INLINE_CACHE_SIZE 256
static uint8_t mt_cache[MT_INLINE_CACHE_SIZE];
#endif

/* Creates the method table. */
static mt_tbl*
mt_new(mrb_state *mrb)
{
  mt_tbl *t;

  t = (mt_tbl*)mrb_malloc(mrb, sizeof(mt_tbl));
  t->size = 0;
  t->alloc = 0;
  t->ptr = NULL;

  return t;
}

static void mt_put(mrb_state *mrb, mt_tbl *t, mrb_sym sym, mrb_sym flags, union mt_ptr ptr);

static void
mt_rehash(mrb_state *mrb, mt_tbl *t)
{
  int old_alloc = t->alloc;
  int new_alloc = old_alloc > 0 ? old_alloc << 1 : 8;
  union mt_ptr *old_ptr = t->ptr;

  t->ptr = (union mt_ptr*)mrb_calloc(mrb, sizeof(union mt_ptr)+sizeof(mrb_sym), new_alloc);
  t->alloc = new_alloc;
  t->size = 0;
  if (old_alloc == 0) return;

  mrb_sym *keys = (mrb_sym*)&old_ptr[old_alloc];
  union mt_ptr *vals = old_ptr;
  for (int i = 0; i < old_alloc; i++) {
    mrb_sym key = keys[i];
    if (MT_KEY_P(key)) {
      mt_put(mrb, t, MT_KEY_SYM(key), MT_KEY_FLG(key), vals[i]);
    }
  }
  mrb_free(mrb, old_ptr);
}

#define slot_empty_p(slot) ((slot)->key == 0 && (slot)->func_p == 0)

/* Set the value for the symbol in the method table. */
static void
mt_put(mrb_state *mrb, mt_tbl *t, mrb_sym sym, mrb_sym flags, union mt_ptr ptr)
{
  int hash, pos, start, dpos = -1;

  if (t->alloc == 0) {
    mt_rehash(mrb, t);
  }

  mrb_sym *keys = (mrb_sym*)&t->ptr[t->alloc];
  union mt_ptr *vals = t->ptr;
  hash = mrb_int_hash_func(mrb, sym);
  start = pos = hash & (t->alloc-1);
  for (;;) {
    mrb_sym key = keys[pos];
    if (MT_KEY_SYM(key) == sym) {
    value_set:
      keys[pos] = MT_KEY(sym, flags);
      vals[pos] = ptr;
      return;
    }
    else if (key == MT_EMPTY) {
      t->size++;
      goto value_set;
    }
    else if (key == MT_DELETED && dpos < 0) {
      dpos = pos;
    }
    pos = (pos+1) & (t->alloc-1);
    if (pos == start) {         /* not found */
      if (dpos > 0) {
        t->size++;
        pos = dpos;
        goto value_set;
      }
      /* no room */
      mt_rehash(mrb, t);
      start = pos = hash & (t->alloc-1);
      keys = (mrb_sym*)&t->ptr[t->alloc];
      vals = t->ptr;
    }
  }
}

/* Get a value for a symbol from the method table. */
static mrb_sym
mt_get(mrb_state *mrb, mt_tbl *t, mrb_sym sym, union mt_ptr *pp)
{
  int hash, pos, start;

  if (t == NULL) return 0;
  if (t->alloc == 0) return 0;
  if (t->size == 0) return 0;

  mrb_sym *keys = (mrb_sym*)&t->ptr[t->alloc];
  union mt_ptr *vals = t->ptr;
  hash = mrb_int_hash_func(mrb, sym);
#ifdef MRB_USE_INLINE_METHOD_CACHE
  int cpos = (hash^(uintptr_t)t) % MT_INLINE_CACHE_SIZE;
  pos = mt_cache[cpos];
  if (pos < t->alloc) {
    mrb_sym key = keys[pos];
    if (key) {
      if (MT_KEY_SYM(key) == sym) {
        *pp = vals[pos];
        return key;
      }
    }
  }
#endif
  start = pos = hash & (t->alloc-1);
  for (;;) {
    mrb_sym key = keys[pos];
    if (MT_KEY_SYM(key) == sym) {
      *pp = vals[pos];
#ifdef MRB_USE_INLINE_METHOD_CACHE
      if (pos < 0x100) {
        mt_cache[cpos] = pos;
      }
#endif
      return key;
    }
    else if (key == MT_EMPTY) {
      return 0;
    }
    pos = (pos+1) & (t->alloc-1);
    if (pos == start) {         /* not found */
      return 0;
    }
  }
}

/* Deletes the value for the symbol from the method table. */
static mrb_bool
mt_del(mrb_state *mrb, mt_tbl *t, mrb_sym sym)
{
  int hash, pos, start;

  if (t == NULL) return FALSE;
  if (t->alloc == 0) return  FALSE;
  if (t->size == 0) return FALSE;

  mrb_sym *keys = (mrb_sym*)&t->ptr[t->alloc];
  hash = mrb_int_hash_func(mrb, sym);
  start = pos = hash & (t->alloc-1);
  for (;;) {
    mrb_sym key = keys[pos];
    if (MT_KEY_SYM(key) == sym) {
      t->size--;
      keys[pos] = MT_DELETED;
      return TRUE;
    }
    else if (key == MT_EMPTY) {
      return FALSE;
    }
    pos = (pos+1) & (t->alloc-1);
    if (pos == start) {         /* not found */
      return FALSE;
    }
  }
}

/* Copy the method table. */
static struct mt_tbl*
mt_copy(mrb_state *mrb, mt_tbl *t)
{
  mt_tbl *t2;

  if (t == NULL) return NULL;
  if (t->alloc == 0) return NULL;
  if (t->size == 0) return NULL;

  t2 = mt_new(mrb);
  mrb_sym *keys = (mrb_sym*)&t->ptr[t->alloc];
  union mt_ptr *vals = t->ptr;
  for (int i=0; i<t->alloc; i++) {
    if (MT_KEY_P(keys[i])) {
      mt_put(mrb, t2, MT_KEY_SYM(keys[i]), MT_KEY_FLG(keys[i]), vals[i]);
    }
  }
  return t2;
}

/* Free memory of the method table. */
static void
mt_free(mrb_state *mrb, mt_tbl *t)
{
  mrb_free(mrb, t->ptr);
  mrb_free(mrb, t);
}

static inline mrb_method_t
create_method_value(mrb_state *mrb, mrb_sym key, union mt_ptr val)
{
  mrb_method_t m;

  if (key & MT_FUNC_P) {
    MRB_METHOD_FROM_FUNC(m, val.func);
  }
  else {
    MRB_METHOD_FROM_PROC(m, val.proc);
  }
  if (key & MT_NOARG_P) {
    MRB_METHOD_NOARG_SET(m);
  }
  return m;
}

MRB_API void
mrb_mt_foreach(mrb_state *mrb, struct RClass *c, mrb_mt_foreach_func *fn, void *p)
{
  mt_tbl *t = c->mt;

  if (t == NULL) return;
  if (t->alloc == 0) return;
  if (t->size == 0) return;

  mrb_sym *keys = (mrb_sym*)&t->ptr[t->alloc];
  union mt_ptr *vals = t->ptr;
  for (int i=0; i<t->alloc; i++) {
    mrb_sym key = keys[i];
    if (MT_KEY_SYM(key)) {
      if (fn(mrb, MT_KEY_SYM(key), create_method_value(mrb, key, vals[i]), p) != 0)
        return;
    }
  }
  return;
}

size_t
mrb_gc_mark_mt(mrb_state *mrb, struct RClass *c)
{
  mt_tbl *t = c->mt;

  if (t == NULL) return 0;
  if (t->alloc == 0) return 0;
  if (t->size == 0) return 0;

  mrb_sym *keys = (mrb_sym*)&t->ptr[t->alloc];
  union mt_ptr *vals = t->ptr;
  for (int i=0; i<t->alloc; i++) {
    if (MT_KEY_P(keys[i]) && (keys[i] & MT_FUNC_P) == 0) { /* Proc pointer */
      struct RProc *p = vals[i].proc;
      mrb_gc_mark(mrb, (struct RBasic*)p);
    }
  }
  if (!t) return 0;
  return (size_t)t->size;
}

size_t
mrb_class_mt_memsize(mrb_state *mrb, struct RClass *c)
{
  struct mt_tbl *h = c->mt;

  if (!h) return 0;
  return sizeof(struct mt_tbl) + (size_t)h->size * sizeof(mrb_method_t);
}

void
mrb_gc_free_mt(mrb_state *mrb, struct RClass *c)
{
  if (c->mt) mt_free(mrb, c->mt);
}

void
mrb_class_name_class(mrb_state *mrb, struct RClass *outer, struct RClass *c, mrb_sym id)
{
  mrb_value name;
  mrb_sym nsym = MRB_SYM(__classname__);

  if (mrb_obj_iv_defined(mrb, (struct RObject*)c, nsym)) return;
  if (outer == NULL || outer == mrb->object_class) {
    name = mrb_symbol_value(id);
  }
  else {
    name = mrb_class_path(mrb, outer);
    if (mrb_nil_p(name)) {      /* unnamed outer class */
      if (outer != mrb->object_class && outer != c) {
        mrb_obj_iv_set_force(mrb, (struct RObject*)c, MRB_SYM(__outer__),
                             mrb_obj_value(outer));
      }
      return;
    }
    else {
      mrb_int len;
      const char *n = mrb_sym_name_len(mrb, id, &len);

      mrb_str_cat_lit(mrb, name, "::");
      mrb_str_cat(mrb, name, n, len);
    }
  }
  mrb_obj_iv_set_force(mrb, (struct RObject*)c, nsym, name);
}

mrb_bool
mrb_const_name_p(mrb_state *mrb, const char *name, mrb_int len)
{
  return len > 0 && ISUPPER(name[0]) && mrb_ident_p(name+1, len-1);
}

static void
setup_class(mrb_state *mrb, struct RClass *outer, struct RClass *c, mrb_sym id)
{
  mrb_class_name_class(mrb, outer, c, id);
  mrb_obj_iv_set(mrb, (struct RObject*)outer, id, mrb_obj_value(c));
}

#define make_metaclass(mrb, c) prepare_singleton_class((mrb), (struct RBasic*)(c))

static void
prepare_singleton_class(mrb_state *mrb, struct RBasic *o)
{
  struct RClass *sc, *c;

  mrb_assert(o->c);
  if (o->c->tt == MRB_TT_SCLASS) return;
  sc = MRB_OBJ_ALLOC(mrb, MRB_TT_SCLASS, mrb->class_class);
  sc->flags |= MRB_FL_CLASS_IS_INHERITED;
  sc->mt = NULL;
  sc->iv = NULL;
  if (o->tt == MRB_TT_CLASS) {
    c = (struct RClass*)o;
    if (!c->super) {
      sc->super = mrb->class_class;
    }
    else {
      sc->super = c->super->c;
    }
  }
  else if (o->tt == MRB_TT_SCLASS) {
    c = (struct RClass*)o;
    while (c->super->tt == MRB_TT_ICLASS)
      c = c->super;
    make_metaclass(mrb, c->super);
    sc->super = c->super->c;
  }
  else {
    sc->super = o->c;
    prepare_singleton_class(mrb, (struct RBasic*)sc);
  }
  o->c = sc;
  mrb_field_write_barrier(mrb, (struct RBasic*)o, (struct RBasic*)sc);
  mrb_obj_iv_set(mrb, (struct RObject*)sc, MRB_SYM(__attached__), mrb_obj_value(o));
  sc->flags |= o->flags & MRB_FL_OBJ_IS_FROZEN;
}

static mrb_value
class_name_str(mrb_state *mrb, struct RClass* c)
{
  mrb_value path = mrb_class_path(mrb, c);
  if (mrb_nil_p(path)) {
    path = c->tt == MRB_TT_MODULE ? mrb_str_new_lit(mrb, "#<Module:") :
                                    mrb_str_new_lit(mrb, "#<Class:");
    mrb_str_cat_str(mrb, path, mrb_ptr_to_str(mrb, c));
    mrb_str_cat_lit(mrb, path, ">");
  }
  return path;
}

static struct RClass*
class_from_sym(mrb_state *mrb, struct RClass *klass, mrb_sym id)
{
  mrb_value c = mrb_const_get(mrb, mrb_obj_value(klass), id);

  mrb_check_type(mrb, c, MRB_TT_CLASS);
  return mrb_class_ptr(c);
}

static struct RClass*
module_from_sym(mrb_state *mrb, struct RClass *klass, mrb_sym id)
{
  mrb_value c = mrb_const_get(mrb, mrb_obj_value(klass), id);

  mrb_check_type(mrb, c, MRB_TT_MODULE);
  return mrb_class_ptr(c);
}

static mrb_bool
class_ptr_p(mrb_value obj)
{
  switch (mrb_type(obj)) {
  case MRB_TT_CLASS:
  case MRB_TT_SCLASS:
  case MRB_TT_MODULE:
    return TRUE;
  default:
    return FALSE;
  }
}

static void
check_if_class_or_module(mrb_state *mrb, mrb_value obj)
{
  if (!class_ptr_p(obj)) {
    mrb_raisef(mrb, E_TYPE_ERROR, "%!v is not a class/module", obj);
  }
}

static struct RClass*
define_module(mrb_state *mrb, mrb_sym name, struct RClass *outer)
{
  struct RClass *m;

  if (mrb_const_defined_at(mrb, mrb_obj_value(outer), name)) {
    return module_from_sym(mrb, outer, name);
  }
  m = mrb_module_new(mrb);
  setup_class(mrb, outer, m, name);

  return m;
}

MRB_API struct RClass*
mrb_define_module_id(mrb_state *mrb, mrb_sym name)
{
  return define_module(mrb, name, mrb->object_class);
}

MRB_API struct RClass*
mrb_define_module(mrb_state *mrb, const char *name)
{
  return define_module(mrb, mrb_intern_cstr(mrb, name), mrb->object_class);
}

struct RClass*
mrb_vm_define_module(mrb_state *mrb, mrb_value outer, mrb_sym id)
{
  check_if_class_or_module(mrb, outer);
  if (mrb_const_defined_at(mrb, outer, id)) {
    mrb_value old = mrb_const_get(mrb, outer, id);

    if (!mrb_module_p(old)) {
      mrb_raisef(mrb, E_TYPE_ERROR, "%!v is not a module", old);
    }
    return mrb_class_ptr(old);
  }
  return define_module(mrb, id, mrb_class_ptr(outer));
}

MRB_API struct RClass*
mrb_define_module_under_id(mrb_state *mrb, struct RClass *outer, mrb_sym name)
{
  struct RClass * c = define_module(mrb, name, outer);

  setup_class(mrb, outer, c, name);
  return c;
}

MRB_API struct RClass*
mrb_define_module_under(mrb_state *mrb, struct RClass *outer, const char *name)
{
  mrb_sym id = mrb_intern_cstr(mrb, name);
  struct RClass * c = define_module(mrb, id, outer);

  setup_class(mrb, outer, c, id);
  return c;
}

static struct RClass*
find_origin(struct RClass *c)
{
  MRB_CLASS_ORIGIN(c);
  return c;
}

static struct RClass*
define_class(mrb_state *mrb, mrb_sym name, struct RClass *super, struct RClass *outer)
{
  struct RClass * c;

  if (mrb_const_defined_at(mrb, mrb_obj_value(outer), name)) {
    c = class_from_sym(mrb, outer, name);
    MRB_CLASS_ORIGIN(c);
    if (super && mrb_class_real(c->super) != super) {
      mrb_raisef(mrb, E_TYPE_ERROR, "superclass mismatch for Class %n (%C not %C)",
                 name, c->super, super);
    }
    return c;
  }

  c = mrb_class_new(mrb, super);
  setup_class(mrb, outer, c, name);

  return c;
}

MRB_API struct RClass*
mrb_define_class_id(mrb_state *mrb, mrb_sym name, struct RClass *super)
{
  if (!super) {
    mrb_warn(mrb, "no super class for '%n', Object assumed", name);
  }
  return define_class(mrb, name, super, mrb->object_class);
}

MRB_API struct RClass*
mrb_define_class(mrb_state *mrb, const char *name, struct RClass *super)
{
  return mrb_define_class_id(mrb, mrb_intern_cstr(mrb, name), super);
}

static mrb_value mrb_do_nothing(mrb_state *mrb, mrb_value);
#ifndef MRB_NO_METHOD_CACHE
static void mc_clear(mrb_state *mrb);
static void mc_clear_by_id(mrb_state *mrb, mrb_sym mid);
#else
#define mc_clear(mrb)
#define mc_clear_by_id(mrb,mid)
#endif

static void
mrb_class_inherited(mrb_state *mrb, struct RClass *super, struct RClass *klass)
{
  mrb_value s;
  mrb_sym mid;

  if (!super)
    super = mrb->object_class;
  super->flags |= MRB_FL_CLASS_IS_INHERITED;
  s = mrb_obj_value(super);
  mid = MRB_SYM(inherited);
  if (!mrb_func_basic_p(mrb, s, mid, mrb_do_nothing)) {
    mrb_value c = mrb_obj_value(klass);
    mrb_funcall_argv(mrb, s, mid, 1, &c);
  }
}

struct RClass*
mrb_vm_define_class(mrb_state *mrb, mrb_value outer, mrb_value super, mrb_sym id)
{
  struct RClass *s;
  struct RClass *c;

  if (!mrb_nil_p(super)) {
    if (!mrb_class_p(super)) {
      mrb_raisef(mrb, E_TYPE_ERROR, "superclass must be a Class (%!v given)", super);
    }
    s = mrb_class_ptr(super);
  }
  else {
    s = NULL;
  }
  check_if_class_or_module(mrb, outer);
  if (mrb_const_defined_at(mrb, outer, id)) {
    mrb_value old = mrb_const_get(mrb, outer, id);

    if (!mrb_class_p(old)) {
      mrb_raisef(mrb, E_TYPE_ERROR, "%!v is not a class", old);
    }
    c = mrb_class_ptr(old);
    if (s) {
      /* check super class */
      if (mrb_class_real(c->super) != s) {
        mrb_raisef(mrb, E_TYPE_ERROR, "superclass mismatch for class %v", old);
      }
    }
    return c;
  }
  c = define_class(mrb, id, s, mrb_class_ptr(outer));
  mrb_class_inherited(mrb, mrb_class_real(c->super), c);

  return c;
}

MRB_API mrb_bool
mrb_class_defined(mrb_state *mrb, const char *name)
{
  mrb_sym sym = mrb_intern_check_cstr(mrb, name);
  if (!sym) return FALSE;
  return mrb_const_defined(mrb, mrb_obj_value(mrb->object_class), sym);
}

MRB_API mrb_bool
mrb_class_defined_id(mrb_state *mrb, mrb_sym name)
{
  return mrb_const_defined(mrb, mrb_obj_value(mrb->object_class), name);
}

MRB_API mrb_bool
mrb_class_defined_under(mrb_state *mrb, struct RClass *outer, const char *name)
{
  mrb_sym sym = mrb_intern_check_cstr(mrb, name);
  if (!sym) return FALSE;
  return mrb_const_defined_at(mrb, mrb_obj_value(outer), sym);
}

MRB_API mrb_bool
mrb_class_defined_under_id(mrb_state *mrb, struct RClass *outer, mrb_sym name)
{
  return mrb_const_defined_at(mrb, mrb_obj_value(outer), name);
}

MRB_API struct RClass*
mrb_class_get_under(mrb_state *mrb, struct RClass *outer, const char *name)
{
  return class_from_sym(mrb, outer, mrb_intern_cstr(mrb, name));
}

MRB_API struct RClass*
mrb_class_get_under_id(mrb_state *mrb, struct RClass *outer, mrb_sym name)
{
  return class_from_sym(mrb, outer, name);
}

MRB_API struct RClass*
mrb_class_get(mrb_state *mrb, const char *name)
{
  return mrb_class_get_under(mrb, mrb->object_class, name);
}

MRB_API struct RClass*
mrb_class_get_id(mrb_state *mrb, mrb_sym name)
{
  return mrb_class_get_under_id(mrb, mrb->object_class, name);
}

MRB_API struct RClass*
mrb_exc_get_id(mrb_state *mrb, mrb_sym name)
{
  struct RClass *exc, *e;
  mrb_value c = mrb_const_get(mrb, mrb_obj_value(mrb->object_class), name);

  if (!mrb_class_p(c)) {
    mrb_raise(mrb, E_EXCEPTION, "exception corrupted");
  }
  exc = e = mrb_class_ptr(c);

  while (e) {
    if (e == E_EXCEPTION)
      return exc;
    e = e->super;
  }
  return E_EXCEPTION;
}

MRB_API struct RClass*
mrb_module_get_under(mrb_state *mrb, struct RClass *outer, const char *name)
{
  return module_from_sym(mrb, outer, mrb_intern_cstr(mrb, name));
}

MRB_API struct RClass*
mrb_module_get_under_id(mrb_state *mrb, struct RClass *outer, mrb_sym name)
{
  return module_from_sym(mrb, outer, name);
}

MRB_API struct RClass*
mrb_module_get(mrb_state *mrb, const char *name)
{
  return mrb_module_get_under(mrb, mrb->object_class, name);
}

MRB_API struct RClass*
mrb_module_get_id(mrb_state *mrb, mrb_sym name)
{
  return mrb_module_get_under_id(mrb, mrb->object_class, name);
}

/*!
 * Defines a class under the namespace of \a outer.
 * \param outer  a class which contains the new class.
 * \param name     name of the new class
 * \param super  a class from which the new class will derive.
 *               NULL means \c Object class.
 * \return the created class
 * \throw TypeError if the constant name \a name is already taken but
 *                  the constant is not a \c Class.
 * \throw NameError if the class is already defined but the class can not
 *                  be reopened because its superclass is not \a super.
 * \post top-level constant named \a name refers the returned class.
 *
 * \note if a class named \a name is already defined and its superclass is
 *       \a super, the function just returns the defined class.
 */
MRB_API struct RClass*
mrb_define_class_under_id(mrb_state *mrb, struct RClass *outer, mrb_sym name, struct RClass *super)
{
  struct RClass * c;

#if 0
  if (!super) {
    mrb_warn(mrb, "no super class for '%C::%n', Object assumed", outer, id);
  }
#endif
  c = define_class(mrb, name, super, outer);
  setup_class(mrb, outer, c, name);
  return c;
}

MRB_API struct RClass*
mrb_define_class_under(mrb_state *mrb, struct RClass *outer, const char *name, struct RClass *super)
{
  return mrb_define_class_under_id(mrb, outer, mrb_intern_cstr(mrb, name), super);
}

MRB_API void
mrb_define_method_raw(mrb_state *mrb, struct RClass *c, mrb_sym mid, mrb_method_t m)
{
  mt_tbl *h;
  union mt_ptr ptr;

  MRB_CLASS_ORIGIN(c);
  h = c->mt;
  if (c->tt == MRB_TT_SCLASS && mrb_frozen_p(c)) {
    mrb_value v = mrb_iv_get(mrb, mrb_obj_value(c), MRB_SYM(__attached__));
    mrb_check_frozen_value(mrb, v);
  }
  else {
    mrb_check_frozen(mrb, c);
  }
  if (!h) h = c->mt = mt_new(mrb);
  if (MRB_METHOD_PROC_P(m)) {
    struct RProc *p = MRB_METHOD_PROC(m);

    ptr.proc = p;
    if (p) {
      if (p->color != MRB_GC_RED) {
        p->flags |= MRB_PROC_SCOPE;
        p->c = NULL;
        mrb_field_write_barrier(mrb, (struct RBasic*)c, (struct RBasic*)p);
        if (!MRB_PROC_ENV_P(p)) {
          MRB_PROC_SET_TARGET_CLASS(p, c);
        }
      }
      else {
        mrb_assert(MRB_FROZEN_P(p) && MRB_PROC_SCOPE_P(p));
        mrb_assert(p->c == NULL && p->upper == NULL && p->e.target_class == NULL);
      }
    }
  }
  else {
    ptr.func = MRB_METHOD_FUNC(m);
  }
  mt_put(mrb, h, mid, MT_FLAGS(MRB_METHOD_FUNC_P(m), MRB_METHOD_NOARG_P(m)), ptr);
  mc_clear_by_id(mrb, mid);
}

MRB_API void
mrb_define_method_id(mrb_state *mrb, struct RClass *c, mrb_sym mid, mrb_func_t func, mrb_aspec aspec)
{
  mrb_method_t m;
  int ai = mrb_gc_arena_save(mrb);

  MRB_METHOD_FROM_FUNC(m, func);
#ifndef MRB_USE_METHOD_T_STRUCT
  mrb_assert(MRB_METHOD_FUNC(m) == func);
#endif
  if (aspec == MRB_ARGS_NONE()) {
    MRB_METHOD_NOARG_SET(m);
  }
  mrb_define_method_raw(mrb, c, mid, m);
  mrb_gc_arena_restore(mrb, ai);
}

MRB_API void
mrb_define_method(mrb_state *mrb, struct RClass *c, const char *name, mrb_func_t func, mrb_aspec aspec)
{
  mrb_define_method_id(mrb, c, mrb_intern_cstr(mrb, name), func, aspec);
}

/* a function to raise NotImplementedError with current method name */
MRB_API void
mrb_notimplement(mrb_state *mrb)
{
  mrb_callinfo *ci = mrb->c->ci;

  if (ci->mid) {
    mrb_raisef(mrb, E_NOTIMP_ERROR, "%n() function is unimplemented on this machine", ci->mid);
  }
}

/* a function to be replacement of unimplemented method */
MRB_API mrb_value
mrb_notimplement_m(mrb_state *mrb, mrb_value self)
{
  mrb_notimplement(mrb);
  /* not reached */
  return mrb_nil_value();
}

static void
ensure_class_type(mrb_state *mrb, mrb_value val)
{
  if (!class_ptr_p(val)) {
    mrb_raisef(mrb, E_TYPE_ERROR, "%v is not class/module", val);
  }
}

#define to_sym(mrb, ss) mrb_obj_to_sym(mrb, ss)

MRB_API mrb_int
mrb_get_argc(mrb_state *mrb)
{
  mrb_int argc = mrb->c->ci->n;

  if (argc == 15) {
    struct RArray *a = mrb_ary_ptr(mrb->c->ci->stack[1]);

    argc = ARY_LEN(a);
  }
  return argc;
}

MRB_API const mrb_value*
mrb_get_argv(mrb_state *mrb)
{
  mrb_int argc = mrb->c->ci->n;
  mrb_value *array_argv = mrb->c->ci->stack + 1;
  if (argc == 15) {
    struct RArray *a = mrb_ary_ptr(*array_argv);

    array_argv = ARY_PTR(a);
  }
  return array_argv;
}

MRB_API mrb_value
mrb_get_arg1(mrb_state *mrb)
{
  mrb_callinfo *ci = mrb->c->ci;
  mrb_int argc = ci->n;
  mrb_value *array_argv = ci->stack + 1;
  if (argc == 15) {
    struct RArray *a = mrb_ary_ptr(*array_argv);

    argc = ARY_LEN(a);
    array_argv = ARY_PTR(a);
  }
  if (argc == 0 && ci->nk == 15) {
    mrb_int n = ci->n;
    if (n == 15) n = 1;
    return ci->stack[n+1];      /* kwhash next to positional arguments */
  }
  if (argc != 1) {
    mrb_argnum_error(mrb, argc, 1, 1);
  }
  return array_argv[0];
}

MRB_API mrb_bool
mrb_block_given_p(mrb_state *mrb)
{
  mrb_callinfo *ci = mrb->c->ci;
  mrb_value b = ci->stack[mrb_ci_bidx(ci)];

  return !mrb_nil_p(b);
}

#define GET_ARG(_type) (ptr ? ((_type)(*ptr++)) : va_arg((*ap), _type))

static mrb_int
get_args_v(mrb_state *mrb, mrb_args_format format, void** ptr, va_list *ap)
{
  const char *fmt = format;
  char c;
  mrb_int i = 0;
  mrb_callinfo *ci = mrb->c->ci;
  mrb_int argc = ci->n;
  const mrb_value *argv = ci->stack+1;
  mrb_bool argv_on_stack;
  mrb_bool opt = FALSE;
  mrb_bool opt_skip = TRUE;
  const mrb_value *pickarg = NULL; /* arguments currently being processed */
  mrb_value kdict = mrb_nil_value();
  mrb_bool reqkarg = FALSE;
  int argc_min = 0, argc_max = 0;

  while ((c = *fmt++)) {
    switch (c) {
    case '|':
      opt = TRUE;
      break;
    case '*':
      opt_skip = FALSE;
      argc_max = -1;
      if (!reqkarg) reqkarg = strchr(fmt, ':') ? TRUE : FALSE;
      goto check_exit;
    case '!':
    case '+':
      break;
    case ':':
      reqkarg = TRUE;
      /* fall through */
    case '&': case '?':
      if (opt) opt_skip = FALSE;
      break;
    default:
      if (!opt) argc_min++;
      argc_max++;
      break;
    }
  }

 check_exit:
  if (!reqkarg && ci->nk > 0) {
    mrb_assert(ci->nk == 15);
    kdict = ci->stack[mrb_ci_bidx(ci)-1];
    if (mrb_hash_p(kdict) && mrb_hash_size(mrb, kdict) > 0) {
      if (argc < 14) {
        ci->n++;
        argc++;    /* include kdict in normal arguments */
      }
      else {
        /* 14+1 == 15 so pack first */
        if (argc == 14) {
          /* pack arguments and kdict */
          ci->stack[1] = mrb_ary_new_from_values(mrb, argc+1, &ci->stack[1]);
          argc = ci->n = 15;
        }
        else {
          /* push kdict to packed arguments */
          mrb_ary_push(mrb, ci->stack[1], kdict);
        }
        ci->stack[2] = ci->stack[mrb_ci_bidx(ci)];
      }
      ci->nk = 0;
    }
  }
  if (reqkarg && ci->nk > 0) {
    kdict = ci->stack[mrb_ci_bidx(ci)-1];
    mrb_assert(ci->nk == 15);
    mrb_assert(mrb_hash_p(kdict));
  }

  argv_on_stack = argc < 15;
  if (!argv_on_stack) {
    struct RArray *a = mrb_ary_ptr(*argv);
    argv = ARY_PTR(a);
    argc = ARY_LEN(a);
  }

  opt = FALSE;
  i = 0;
  while ((c = *format++)) {
    mrb_bool altmode = FALSE;
    mrb_bool needmodify = FALSE;

    for (; *format; format++) {
      switch (*format) {
      case '!':
        if (altmode) goto modifier_exit; /* not accept for multiple '!' */
        altmode = TRUE;
        break;
      case '+':
        if (needmodify) goto modifier_exit; /* not accept for multiple '+' */
        needmodify = TRUE;
        break;
      default:
        goto modifier_exit;
      }
    }

  modifier_exit:
    switch (c) {
    case '|': case '*': case '&': case '?': case ':':
      if (needmodify) {
      bad_needmodify:
        mrb_raisef(mrb, E_ARGUMENT_ERROR, "wrong `%c+` modified specifier`", c);
      }
      break;
    default:
      if (i < argc) {
        pickarg = &argv[i++];
        if (needmodify && !mrb_nil_p(*pickarg)) {
          mrb_check_frozen_value(mrb, *pickarg);
        }
      }
      else {
        if (opt) {
          pickarg = NULL;
        }
        else {
          mrb_argnum_error(mrb, argc, argc_min, argc_max);
        }
      }
      break;
    }

    switch (c) {
    case 'o':
    case 'C':
    case 'S':
    case 'A':
    case 'H':
      {
        mrb_value *p;

        p = GET_ARG(mrb_value*);
        if (pickarg) {
          if (!(altmode && mrb_nil_p(*pickarg))) {
            switch (c) {
            case 'C': ensure_class_type(mrb, *pickarg); break;
            case 'S': mrb_ensure_string_type(mrb, *pickarg); break;
            case 'A': mrb_ensure_array_type(mrb, *pickarg); break;
            case 'H': mrb_ensure_hash_type(mrb, *pickarg); break;
            }
          }
          *p = *pickarg;
        }
      }
      break;
    case 'c':
      {
        struct RClass **p;

        p = GET_ARG(struct RClass**);
        if (pickarg) {
          if (altmode && mrb_nil_p(*pickarg)) {
            *p = NULL;
          }
          else {
            ensure_class_type(mrb, *pickarg);
            *p = mrb_class_ptr(*pickarg);
          }
        }
      }
      break;
    case 's':
      {
        const char **ps = NULL;
        mrb_int *pl = NULL;

        ps = GET_ARG(const char**);
        pl = GET_ARG(mrb_int*);
        if (needmodify) goto bad_needmodify;
        if (pickarg) {
          if (altmode && mrb_nil_p(*pickarg)) {
            *ps = NULL;
            *pl = 0;
          }
          else {
            mrb_ensure_string_type(mrb, *pickarg);
            *ps = RSTRING_PTR(*pickarg);
            *pl = RSTRING_LEN(*pickarg);
          }
        }
      }
      break;
    case 'z':
      {
        const char **ps;

        ps = GET_ARG(const char**);
        if (needmodify) goto bad_needmodify;
        if (pickarg) {
          if (altmode && mrb_nil_p(*pickarg)) {
            *ps = NULL;
          }
          else {
            mrb_ensure_string_type(mrb, *pickarg);
            *ps = RSTRING_CSTR(mrb, *pickarg);
          }
        }
      }
      break;
    case 'a':
      {
        struct RArray *a;
        const mrb_value **pb;
        mrb_int *pl;

        pb = GET_ARG(const mrb_value**);
        pl = GET_ARG(mrb_int*);
        if (needmodify) goto bad_needmodify;
        if (pickarg) {
          if (altmode && mrb_nil_p(*pickarg)) {
            *pb = NULL;
            *pl = 0;
          }
          else {
            mrb_ensure_array_type(mrb, *pickarg);
            a = mrb_ary_ptr(*pickarg);
            *pb = ARY_PTR(a);
            *pl = ARY_LEN(a);
          }
        }
      }
      break;
#ifndef MRB_NO_FLOAT
    case 'f':
      {
        mrb_float *p;

        p = GET_ARG(mrb_float*);
        if (pickarg) {
          *p = mrb_as_float(mrb, *pickarg);
        }
      }
      break;
#endif
    case 'i':
      {
        mrb_int *p;

        p = GET_ARG(mrb_int*);
        if (pickarg) {
          *p = mrb_as_int(mrb, *pickarg);
        }
      }
      break;
    case 'b':
      {
        mrb_bool *boolp = GET_ARG(mrb_bool*);

        if (pickarg) {
          *boolp = mrb_test(*pickarg);
        }
      }
      break;
    case 'n':
      {
        mrb_sym *symp;

        symp = GET_ARG(mrb_sym*);
        if (pickarg) {
          *symp = to_sym(mrb, *pickarg);
        }
      }
      break;
    case 'd':
      {
        void** datap;
        struct mrb_data_type const* type;

        datap = GET_ARG(void**);
        type = GET_ARG(struct mrb_data_type const*);
        if (pickarg) {
          if (altmode && mrb_nil_p(*pickarg)) {
            *datap = NULL;
          }
          else {
            *datap = mrb_data_get_ptr(mrb, *pickarg, type);
          }
        }
      }
      break;

    case '&':
      {
        mrb_value *p, *bp;

        p = GET_ARG(mrb_value*);
        bp = ci->stack + mrb_ci_bidx(ci);
        if (altmode && mrb_nil_p(*bp)) {
          mrb_raise(mrb, E_ARGUMENT_ERROR, "no block given");
        }
        *p = *bp;
      }
      break;
    case '|':
      if (opt_skip && i == argc) goto finish;
      opt = TRUE;
      break;
    case '?':
      {
        mrb_bool *p;

        p = GET_ARG(mrb_bool*);
        *p = pickarg ? TRUE : FALSE;
      }
      break;

    case '*':
      {
        const mrb_value **var;
        mrb_int *pl;
        mrb_bool nocopy = (altmode || !argv_on_stack) ? TRUE : FALSE;

        var = GET_ARG(const mrb_value**);
        pl = GET_ARG(mrb_int*);
        if (argc > i) {
          *pl = argc-i;
          if (*pl > 0) {
            if (nocopy) {
              *var = argv+i;
            }
            else {
              mrb_value args = mrb_ary_new_from_values(mrb, *pl, argv+i);
              RARRAY(args)->c = NULL;
              *var = RARRAY_PTR(args);
            }
          }
          i = argc;
        }
        else {
          *pl = 0;
          *var = NULL;
        }
      }
      break;

    case ':':
      {
        mrb_value ksrc = mrb_hash_p(kdict) ? mrb_hash_dup(mrb, kdict) : mrb_hash_new(mrb);
        const mrb_kwargs *kwargs = GET_ARG(const mrb_kwargs*);
        mrb_value *rest;

        if (kwargs == NULL) {
          rest = NULL;
        }
        else {
          mrb_int kwnum = kwargs->num;
          mrb_int required = kwargs->required;
          const mrb_sym *kname = kwargs->table;
          mrb_value *values = kwargs->values;
          mrb_int j;
          const mrb_int keyword_max = 40;

          mrb_assert(kwnum >= 0);
          mrb_assert(required >= 0);
          if (kwnum > keyword_max || required > kwnum) {
            mrb_raise(mrb, E_ARGUMENT_ERROR, "keyword number is too large");
          }

          for (j = required; j > 0; j--, kname++, values++) {
            mrb_value k = mrb_symbol_value(*kname);
            if (!mrb_hash_key_p(mrb, ksrc, k)) {
              mrb_raisef(mrb, E_ARGUMENT_ERROR, "missing keyword: %n", *kname);
            }
            *values = mrb_hash_delete_key(mrb, ksrc, k);
            mrb_gc_protect(mrb, *values);
          }

          for (j = kwnum - required; j > 0; j--, kname++, values++) {
            mrb_value k = mrb_symbol_value(*kname);
            if (mrb_hash_key_p(mrb, ksrc, k)) {
              *values = mrb_hash_delete_key(mrb, ksrc, k);
              mrb_gc_protect(mrb, *values);
            }
            else {
              *values = mrb_undef_value();
            }
          }

          rest = kwargs->rest;
        }

        if (rest) {
          *rest = ksrc;
        }
        else if (!mrb_hash_empty_p(mrb, ksrc)) {
          ksrc = mrb_hash_keys(mrb, ksrc);
          ksrc = RARRAY_PTR(ksrc)[0];
          mrb_raisef(mrb, E_ARGUMENT_ERROR, "unknown keyword: %v", ksrc);
        }
      }
      break;

    default:
      mrb_raisef(mrb, E_ARGUMENT_ERROR, "invalid argument specifier %c", c);
      break;
    }
  }

  if (!c && argc > i) {
    mrb_argnum_error(mrb, argc, argc_min, argc_max);
  }

finish:
  return i;
}

/*
  retrieve arguments from mrb_state.

  mrb_get_args(mrb, format, ...)

  returns number of arguments parsed.

  format specifiers:

    string  mruby type     C type                 note
    ----------------------------------------------------------------------------------------------
    o:      Object         [mrb_value]
    C:      Class/Module   [mrb_value]            when ! follows, the value may be nil
    S:      String         [mrb_value]            when ! follows, the value may be nil
    A:      Array          [mrb_value]            when ! follows, the value may be nil
    H:      Hash           [mrb_value]            when ! follows, the value may be nil
    s:      String         [const char*,mrb_int]  Receive two arguments; s! gives (NULL,0) for nil
    z:      String         [const char*]          NUL terminated string; z! gives NULL for nil
    a:      Array          [const mrb_value*,mrb_int] Receive two arguments; a! gives (NULL,0) for nil
    c:      Class/Module   [struct RClass*]       c! gives NULL for nil
    f:      Integer/Float  [mrb_float]
    i:      Integer/Float  [mrb_int]
    b:      boolean        [mrb_bool]
    n:      String/Symbol  [mrb_sym]
    d:      data           [void*,mrb_data_type const] 2nd argument will be used to check data type so it won't be modified; when ! follows, the value may be nil
    &:      block          [mrb_value]            &! raises exception if no block given
    *:      rest argument  [const mrb_value*,mrb_int] The rest of the arguments as an array; *! avoid copy of the stack
    |:      optional                              Following arguments are optional
    ?:      optional given [mrb_bool]             true if preceding argument (optional) is given
    ':':    keyword args   [mrb_kwargs const]     Get keyword arguments

  format modifiers:

    string  note
    ----------------------------------------------------------------------------------------------
    !:      Switch to the alternate mode; The behaviour changes depending on the specifier
    +:      Request a not frozen object; However, except nil value
 */
MRB_API mrb_int
mrb_get_args(mrb_state *mrb, mrb_args_format format, ...)
{
  va_list ap;
  va_start(ap, format);
  mrb_int rc = get_args_v(mrb, format, NULL, &ap);
  va_end(ap);
  return rc;
}

MRB_API mrb_int
mrb_get_args_a(mrb_state *mrb, mrb_args_format format, void **args)
{
  return get_args_v(mrb, format, args, NULL);
}

static struct RClass*
boot_defclass(mrb_state *mrb, struct RClass *super)
{
  struct RClass *c;

  c = MRB_OBJ_ALLOC(mrb, MRB_TT_CLASS, mrb->class_class);
  if (super) {
    c->super = super;
    mrb_field_write_barrier(mrb, (struct RBasic*)c, (struct RBasic*)super);
    c->flags |= MRB_FL_CLASS_IS_INHERITED;
  }
  else {
    c->super = mrb->object_class;
  }
  c->mt = mt_new(mrb);
  return c;
}

static void
boot_initmod(mrb_state *mrb, struct RClass *mod)
{
  if (!mod->mt) {
    mod->mt = mt_new(mrb);
  }
}

static struct RClass*
include_class_new(mrb_state *mrb, struct RClass *m, struct RClass *super)
{
<<<<<<< HEAD
  struct RClass *ic = MRB_OBJ_ALLOC(mrb, MRB_TT_ICLASS, mrb->class_class);
=======
  struct RClass *ic = (struct RClass*)mrb_obj_alloc(mrb, MRB_TT_ICLASS, mrb->class_class);
  struct RClass *iv_c;
>>>>>>> 98d09143
  if (m->tt == MRB_TT_ICLASS) {
    iv_c = m->iv_c;
    m = m->c;
  }
  else {
    iv_c = m;
  }
  MRB_CLASS_ORIGIN(m);
  ic->iv_c = iv_c;
  ic->mt = m->mt;
  ic->super = super;
  if (m->tt == MRB_TT_ICLASS) {
    ic->c = m->c;
  }
  else {
    ic->c = m;
  }
  return ic;
}

static int
include_module_at(mrb_state *mrb, struct RClass *c, struct RClass *ins_pos, struct RClass *m, int search_super)
{
  struct RClass *p, *ic;
  void *klass_mt = find_origin(c)->mt;

  while (m) {
    int original_seen = FALSE;
    int superclass_seen = FALSE;

    if (c == ins_pos) original_seen = TRUE;
    if (m->flags & MRB_FL_CLASS_IS_PREPENDED)
      goto skip;

    if (klass_mt && klass_mt == m->mt)
      return -1;

    p = c->super;
    while (p) {
      if (c == p) original_seen = TRUE;
      if (p->tt == MRB_TT_ICLASS) {
        if (p->mt == m->mt) {
          if (!superclass_seen && original_seen) {
            ins_pos = p; /* move insert point */
          }
          goto skip;
        }
      }
      else if (p->tt == MRB_TT_CLASS) {
        if (!search_super) break;
        superclass_seen = TRUE;
      }
      p = p->super;
    }

    ic = include_class_new(mrb, m, ins_pos->super);
    m->flags |= MRB_FL_CLASS_IS_INHERITED;
    ins_pos->super = ic;
    mrb_field_write_barrier(mrb, (struct RBasic*)ins_pos, (struct RBasic*)ic);
    ins_pos = ic;
  skip:
    m = m->super;
  }
  mc_clear(mrb);
  return 0;
}

static int
fix_include_module(mrb_state *mrb, struct RBasic *obj, void *data)
{
  struct RClass **m = (struct RClass**)data;

  if (obj->tt == MRB_TT_ICLASS && obj->c == m[0] && !MRB_FLAG_TEST(obj, MRB_FL_CLASS_IS_ORIGIN)) {
    struct RClass *ic = (struct RClass*)obj;
    include_module_at(mrb, ic, ic, m[1], 1);
  }
  return MRB_EACH_OBJ_OK;
}

MRB_API void
mrb_include_module(mrb_state *mrb, struct RClass *c, struct RClass *m)
{
  mrb_check_frozen(mrb, c);
  if (include_module_at(mrb, c, find_origin(c), m, 1) < 0) {
    mrb_raise(mrb, E_ARGUMENT_ERROR, "cyclic include detected");
  }
  if (c->tt == MRB_TT_MODULE && (c->flags & MRB_FL_CLASS_IS_INHERITED)) {
    struct RClass *data[2];
    data[0] = c;
    data[1] = m;
    mrb_objspace_each_objects(mrb, fix_include_module, data);
  }
}

static int
fix_prepend_module(mrb_state *mrb, struct RBasic *obj, void *data)
{
  struct RClass **m = (struct RClass**)data;
  struct RClass *c = (struct RClass*)obj;

  if (c->tt == MRB_TT_CLASS || c->tt == MRB_TT_MODULE) {
    struct RClass *p = c->super;
    struct RClass *ins_pos = c;
    while (p) {
      if (c == m[0]) break;
      if (p == m[0]->super->c) {
        ins_pos = c;
      }
      if (p->tt == MRB_TT_CLASS) break;
      if (p->c == m[0]) {
        include_module_at(mrb, ins_pos, ins_pos, m[1], 0);
        break;
      }
      c = p;
      p = p->super;
    }
  }
  return MRB_EACH_OBJ_OK;
}

MRB_API void
mrb_prepend_module(mrb_state *mrb, struct RClass *c, struct RClass *m)
{
  struct RClass *origin;

  mrb_check_frozen(mrb, c);
  if (!(c->flags & MRB_FL_CLASS_IS_PREPENDED)) {
<<<<<<< HEAD
    origin = MRB_OBJ_ALLOC(mrb, MRB_TT_ICLASS, c);
=======
    struct RClass *c0, *iv_c;

    if (c->tt == MRB_TT_ICLASS) {
      c0 = c->c;
      iv_c = c->iv_c;
    }
    else {
      c0 = c;
      iv_c = c;
    }
    origin = (struct RClass*)mrb_obj_alloc(mrb, MRB_TT_ICLASS, c0);
>>>>>>> 98d09143
    origin->flags |= MRB_FL_CLASS_IS_ORIGIN | MRB_FL_CLASS_IS_INHERITED;
    origin->super = c->super;
    c->super = origin;
    origin->mt = c->mt;
    c->mt = NULL;
    origin->iv_c = iv_c;
    mrb_field_write_barrier(mrb, (struct RBasic*)c, (struct RBasic*)origin);
    c->flags |= MRB_FL_CLASS_IS_PREPENDED;
  }
  if (include_module_at(mrb, c, c, m, 0) < 0) {
    mrb_raise(mrb, E_ARGUMENT_ERROR, "cyclic prepend detected");
  }
  if (c->tt == MRB_TT_MODULE &&
      (c->flags & (MRB_FL_CLASS_IS_INHERITED|MRB_FL_CLASS_IS_PREPENDED))) {
    struct RClass *data[2];
    data[0] = c;
    data[1] = m;
    mrb_objspace_each_objects(mrb, fix_prepend_module, data);
  }
}

static mrb_value
mrb_mod_prepend_features(mrb_state *mrb, mrb_value mod)
{
  struct RClass *c;

  mrb_check_type(mrb, mod, MRB_TT_MODULE);
  mrb_get_args(mrb, "c", &c);
  mrb_prepend_module(mrb, c, mrb_class_ptr(mod));
  return mod;
}

static mrb_value
mrb_mod_append_features(mrb_state *mrb, mrb_value mod)
{
  struct RClass *c;

  mrb_check_type(mrb, mod, MRB_TT_MODULE);
  mrb_get_args(mrb, "c", &c);
  mrb_include_module(mrb, c, mrb_class_ptr(mod));
  return mod;
}

/* 15.2.2.4.28 */
/*
 *  call-seq:
 *     mod.include?(module)    -> true or false
 *
 *  Returns <code>true</code> if <i>module</i> is included in
 *  <i>mod</i> or one of <i>mod</i>'s ancestors.
 *
 *     module A
 *     end
 *     class B
 *       include A
 *     end
 *     class C < B
 *     end
 *     B.include?(A)   #=> true
 *     C.include?(A)   #=> true
 *     A.include?(A)   #=> false
 */
static mrb_value
mrb_mod_include_p(mrb_state *mrb, mrb_value mod)
{
  mrb_value mod2;
  struct RClass *c = mrb_class_ptr(mod);

  mrb_get_args(mrb, "C", &mod2);
  mrb_check_type(mrb, mod2, MRB_TT_MODULE);

  while (c) {
    if (c->tt == MRB_TT_ICLASS) {
      if (c->c == mrb_class_ptr(mod2)) return mrb_true_value();
    }
    c = c->super;
  }
  return mrb_false_value();
}

static mrb_value
mrb_mod_ancestors(mrb_state *mrb, mrb_value self)
{
  mrb_value result;
  struct RClass *c = mrb_class_ptr(self);
  result = mrb_ary_new(mrb);
  while (c) {
    if (c->tt == MRB_TT_ICLASS) {
      mrb_ary_push(mrb, result, mrb_obj_value(c->c));
    }
    else if (!(c->flags & MRB_FL_CLASS_IS_PREPENDED)) {
      mrb_ary_push(mrb, result, mrb_obj_value(c));
    }
    c = c->super;
  }

  return result;
}

static mrb_value
mrb_mod_extend_object(mrb_state *mrb, mrb_value mod)
{
  mrb_value obj = mrb_get_arg1(mrb);

  mrb_check_type(mrb, mod, MRB_TT_MODULE);
  mrb_include_module(mrb, mrb_class_ptr(mrb_singleton_class(mrb, obj)), mrb_class_ptr(mod));
  return mod;
}

static mrb_value
mrb_mod_initialize(mrb_state *mrb, mrb_value mod)
{
  mrb_value b;
  struct RClass *m = mrb_class_ptr(mod);
  boot_initmod(mrb, m); /* bootstrap a newly initialized module */
  mrb_get_args(mrb, "|&", &b);
  if (!mrb_nil_p(b)) {
    mrb_yield_with_class(mrb, b, 1, &mod, mod, m);
  }
  return mod;
}

static mrb_value
mrb_mod_dummy_visibility(mrb_state *mrb, mrb_value mod)
{
  return mod;
}

MRB_API struct RClass*
mrb_singleton_class_ptr(mrb_state *mrb, mrb_value v)
{
  struct RBasic *obj;

  switch (mrb_type(v)) {
  case MRB_TT_FALSE:
    if (mrb_nil_p(v))
      return mrb->nil_class;
    return mrb->false_class;
  case MRB_TT_TRUE:
    return mrb->true_class;
  case MRB_TT_CPTR:
  case MRB_TT_SYMBOL:
  case MRB_TT_INTEGER:
#ifndef MRB_NO_FLOAT
  case MRB_TT_FLOAT:
#endif
    return NULL;
  default:
    break;
  }
  obj = mrb_basic_ptr(v);
  if (obj->c == NULL) return NULL;
  prepare_singleton_class(mrb, obj);
  return obj->c;
}

MRB_API mrb_value
mrb_singleton_class(mrb_state *mrb, mrb_value v)
{
  struct RClass *c = mrb_singleton_class_ptr(mrb, v);

  if (c == NULL) {
    mrb_raise(mrb, E_TYPE_ERROR, "can't define singleton");
  }
  return mrb_obj_value(c);
}

MRB_API void
mrb_define_singleton_method(mrb_state *mrb, struct RObject *o, const char *name, mrb_func_t func, mrb_aspec aspec)
{
  prepare_singleton_class(mrb, (struct RBasic*)o);
  mrb_define_method_id(mrb, o->c, mrb_intern_cstr(mrb, name), func, aspec);
}

MRB_API void
mrb_define_singleton_method_id(mrb_state *mrb, struct RObject *o, mrb_sym name, mrb_func_t func, mrb_aspec aspec)
{
  prepare_singleton_class(mrb, (struct RBasic*)o);
  mrb_define_method_id(mrb, o->c, name, func, aspec);
}

MRB_API void
mrb_define_class_method(mrb_state *mrb, struct RClass *c, const char *name, mrb_func_t func, mrb_aspec aspec)
{
  mrb_define_singleton_method(mrb, (struct RObject*)c, name, func, aspec);
}

MRB_API void
mrb_define_class_method_id(mrb_state *mrb, struct RClass *c, mrb_sym name, mrb_func_t func, mrb_aspec aspec)
{
  mrb_define_singleton_method_id(mrb, (struct RObject*)c, name, func, aspec);
}

MRB_API void
mrb_define_module_function_id(mrb_state *mrb, struct RClass *c, mrb_sym name, mrb_func_t func, mrb_aspec aspec)
{
  mrb_define_class_method_id(mrb, c, name, func, aspec);
  mrb_define_method_id(mrb, c, name, func, aspec);
}

MRB_API void
mrb_define_module_function(mrb_state *mrb, struct RClass *c, const char *name, mrb_func_t func, mrb_aspec aspec)
{
  mrb_define_module_function_id(mrb, c, mrb_intern_cstr(mrb, name), func, aspec);
}

#ifndef MRB_NO_METHOD_CACHE
/* clear whole method cache table */
static void
mc_clear(mrb_state *mrb)
{
  static const struct mrb_cache_entry ce_zero ={0};

  for (int i=0; i<MRB_METHOD_CACHE_SIZE; i++) {
    mrb->cache[i] = ce_zero;
  }
}

/* clear method cache for a class */
void
mrb_mc_clear_by_class(mrb_state *mrb, struct RClass *c)
{
  struct mrb_cache_entry *mc = mrb->cache;

  for (int i=0; i<MRB_METHOD_CACHE_SIZE; mc++,i++) {
    if (mc->c == c || mc->c0 == c) mc->c = NULL;
  }
}

static void
mc_clear_by_id(mrb_state *mrb, mrb_sym id)
{
  struct mrb_cache_entry *mc = mrb->cache;

  for (int i=0; i<MRB_METHOD_CACHE_SIZE; mc++,i++) {
    if (mc->mid == id) mc->c = NULL;
  }
}
#endif

mrb_method_t
mrb_vm_find_method(mrb_state *mrb, struct RClass *c, struct RClass **cp, mrb_sym mid)
{
  mrb_method_t m;
#ifndef MRB_NO_METHOD_CACHE
  struct RClass *oc = c;
  int h = mrb_int_hash_func(mrb, ((intptr_t)oc) ^ mid) & (MRB_METHOD_CACHE_SIZE-1);
  struct mrb_cache_entry *mc = &mrb->cache[h];

  if (mc->c == c && mc->mid == mid) {
    *cp = mc->c0;
    return mc->m;
  }
#endif

  while (c) {
    mt_tbl *h = c->mt;

    if (h) {
      union mt_ptr ptr;
      mrb_sym ret = mt_get(mrb, h, mid, &ptr);
      if (ret) {
        if (ptr.proc == 0) break;
        *cp = c;
        m =  create_method_value(mrb, ret, ptr);
#ifndef MRB_NO_METHOD_CACHE
        mc->c = oc;
        mc->c0 = c;
        mc->mid = mid;
        mc->m = m;
#endif
        return m;
      }
    }
    c = c->super;
  }
  MRB_METHOD_FROM_PROC(m, NULL);
  return m;                  /* no method */
}

MRB_API mrb_method_t
mrb_method_search_vm(mrb_state *mrb, struct RClass **cp, mrb_sym mid)
{
  return mrb_vm_find_method(mrb, *cp, cp, mid);
}

MRB_API mrb_method_t
mrb_method_search(mrb_state *mrb, struct RClass* c, mrb_sym mid)
{
  mrb_method_t m;

  m = mrb_method_search_vm(mrb, &c, mid);
  if (MRB_METHOD_UNDEF_P(m)) {
    mrb_name_error(mrb, mid, "undefined method '%n' for class %C", mid, c);
  }
  return m;
}

#define ONSTACK_ALLOC_MAX 32

static mrb_sym
prepare_name_common(mrb_state *mrb, mrb_sym sym, const char *prefix, const char *suffix)
{
  char onstack[ONSTACK_ALLOC_MAX];
  mrb_int sym_len;
  const char *sym_str = mrb_sym_name_len(mrb, sym, &sym_len);
  size_t prefix_len = prefix ? strlen(prefix) : 0;
  size_t suffix_len = suffix ? strlen(suffix) : 0;
  size_t name_len = sym_len + prefix_len + suffix_len;
  char *buf = name_len > sizeof(onstack) ? (char*)mrb_alloca(mrb, name_len) : onstack;
  char *p = buf;

  if (prefix_len > 0) {
    memcpy(p, prefix, prefix_len);
    p += prefix_len;
  }

  memcpy(p, sym_str, sym_len);
  p += sym_len;

  if (suffix_len > 0) {
    memcpy(p, suffix, suffix_len);
  }

  return mrb_intern(mrb, buf, name_len);
}

static mrb_value
prepare_ivar_name(mrb_state *mrb, mrb_sym sym)
{
  sym = prepare_name_common(mrb, sym, "@", NULL);
  mrb_iv_name_sym_check(mrb, sym);
  return mrb_symbol_value(sym);
}

static mrb_sym
prepare_writer_name(mrb_state *mrb, mrb_sym sym)
{
  return prepare_name_common(mrb, sym, NULL, "=");
}

static mrb_value
mod_attr_define(mrb_state *mrb, mrb_value mod, mrb_value (*accessor)(mrb_state *, mrb_value), mrb_sym (*access_name)(mrb_state *, mrb_sym))
{
  struct RClass *c = mrb_class_ptr(mod);
  const mrb_value *argv;
  mrb_int argc;
  int ai;

  mrb_get_args(mrb, "*", &argv, &argc);
  ai = mrb_gc_arena_save(mrb);
  for (int i=0; i<argc; i++) {
    mrb_value name;
    mrb_sym method;
    struct RProc *p;
    mrb_method_t m;

    method = to_sym(mrb, argv[i]);
    name = prepare_ivar_name(mrb, method);
    if (access_name) {
      method = access_name(mrb, method);
    }

    p = mrb_proc_new_cfunc_with_env(mrb, accessor, 1, &name);
    MRB_METHOD_FROM_PROC(m, p);
    mrb_define_method_raw(mrb, c, method, m);
    mrb_gc_arena_restore(mrb, ai);
  }
  return mrb_nil_value();
}

static mrb_value
attr_reader(mrb_state *mrb, mrb_value obj)
{
  mrb_value name = mrb_proc_cfunc_env_get(mrb, 0);
  return mrb_iv_get(mrb, obj, to_sym(mrb, name));
}

static mrb_value
mrb_mod_attr_reader(mrb_state *mrb, mrb_value mod)
{
  return mod_attr_define(mrb, mod, attr_reader, NULL);
}

static mrb_value
attr_writer(mrb_state *mrb, mrb_value obj)
{
  mrb_value name = mrb_proc_cfunc_env_get(mrb, 0);
  mrb_value val = mrb_get_arg1(mrb);

  mrb_iv_set(mrb, obj, to_sym(mrb, name), val);
  return val;
}

static mrb_value
mrb_mod_attr_writer(mrb_state *mrb, mrb_value mod)
{
  return mod_attr_define(mrb, mod, attr_writer, prepare_writer_name);
}

static mrb_value
mrb_instance_alloc(mrb_state *mrb, mrb_value cv)
{
  struct RClass *c = mrb_class_ptr(cv);
  struct RObject *o;
  enum mrb_vtype ttype = MRB_INSTANCE_TT(c);

  if (c->tt == MRB_TT_SCLASS)
    mrb_raise(mrb, E_TYPE_ERROR, "can't create instance of singleton class");

  if (c == mrb->nil_class || c == mrb->false_class) {
    mrb_assert(ttype == 0);
  }
  else if (ttype == 0) {
    ttype = MRB_TT_OBJECT;
  }
  if (MRB_UNDEF_ALLOCATOR_P(c)) {
    mrb_raisef(mrb, E_TYPE_ERROR, "allocator undefined for %v", cv);
  }
  if (ttype <= MRB_TT_CPTR) {
    mrb_raisef(mrb, E_TYPE_ERROR, "can't create instance of %v", cv);
  }
  o = (struct RObject*)mrb_obj_alloc(mrb, ttype, c);
  return mrb_obj_value(o);
}

/*
 *  call-seq:
 *     class.new(args, ...)    ->  obj
 *
 *  Creates a new object of <i>class</i>'s class, then
 *  invokes that object's <code>initialize</code> method,
 *  passing it <i>args</i>. This is the method that ends
 *  up getting called whenever an object is constructed using
 *  `.new`.
 *
 */

mrb_value
mrb_instance_new(mrb_state *mrb, mrb_value cv)
{
  mrb_value obj, blk;
  const mrb_value *argv;
  mrb_int argc;
  mrb_sym init;

  mrb_get_args(mrb, "*!&", &argv, &argc, &blk);
  obj = mrb_instance_alloc(mrb, cv);
  init = MRB_SYM(initialize);
  if (!mrb_func_basic_p(mrb, obj, init, mrb_do_nothing)) {
    mrb_funcall_with_block(mrb, obj, init, argc, argv, blk);
  }
  return obj;
}

MRB_API mrb_value
mrb_obj_new(mrb_state *mrb, struct RClass *c, mrb_int argc, const mrb_value *argv)
{
  mrb_value obj;
  mrb_sym mid;

  obj = mrb_instance_alloc(mrb, mrb_obj_value(c));
  mid = MRB_SYM(initialize);
  if (!mrb_func_basic_p(mrb, obj, mid, mrb_do_nothing)) {
    mrb_funcall_argv(mrb, obj, mid, argc, argv);
  }
  return obj;
}

static mrb_value
mrb_class_initialize(mrb_state *mrb, mrb_value obj)
{
  mrb_value a, b;
  struct RClass *c = mrb_class_ptr(obj);

  if (c->iv) {
    mrb_raise(mrb, E_TYPE_ERROR, "already initialized class");
  }
  mrb_get_args(mrb, "|C&", &a, &b);
  if (!mrb_nil_p(b)) {
    mrb_yield_with_class(mrb, b, 1, &obj, obj, c);
  }
  return obj;
}

static mrb_value
mrb_class_new_class(mrb_state *mrb, mrb_value cv)
{
  mrb_int n;
  mrb_value super, blk;
  mrb_value new_class;
  mrb_sym mid;

  n = mrb_get_args(mrb, "|C&", &super, &blk);
  if (n == 0) {
    super = mrb_obj_value(mrb->object_class);
  }
  new_class = mrb_obj_value(mrb_class_new(mrb, mrb_class_ptr(super)));
  mid = MRB_SYM(initialize);
  if (mrb_func_basic_p(mrb, new_class, mid, mrb_class_initialize)) {
    mrb_class_initialize(mrb, new_class);
  }
  else {
    mrb_funcall_with_block(mrb, new_class, mid, n, &super, blk);
  }
  mrb_class_inherited(mrb, mrb_class_ptr(super), mrb_class_ptr(new_class));
  return new_class;
}

static mrb_value
mrb_class_superclass(mrb_state *mrb, mrb_value klass)
{
  struct RClass *c;

  c = mrb_class_ptr(klass);
  c = find_origin(c)->super;
  while (c && c->tt == MRB_TT_ICLASS) {
    c = find_origin(c)->super;
  }
  if (!c) return mrb_nil_value();
  return mrb_obj_value(c);
}

static mrb_value
mrb_do_nothing(mrb_state *mrb, mrb_value cv)
{
  return mrb_nil_value();
}

static mrb_value
mrb_bob_not(mrb_state *mrb, mrb_value cv)
{
  return mrb_bool_value(!mrb_test(cv));
}

/* 15.3.1.3.1  */
/* 15.3.1.3.10 */
/* 15.3.1.3.11 */
/*
 *  call-seq:
 *     obj == other        -> true or false
 *     obj.equal?(other)   -> true or false
 *     obj.eql?(other)     -> true or false
 *
 *  Equality---At the <code>Object</code> level, <code>==</code> returns
 *  <code>true</code> only if <i>obj</i> and <i>other</i> are the
 *  same object. Typically, this method is overridden in descendant
 *  classes to provide class-specific meaning.
 *
 *  Unlike <code>==</code>, the <code>equal?</code> method should never be
 *  overridden by subclasses: it is used to determine object identity
 *  (that is, <code>a.equal?(b)</code> iff <code>a</code> is the same
 *  object as <code>b</code>).
 *
 *  The <code>eql?</code> method returns <code>true</code> if
 *  <i>obj</i> and <i>anObject</i> have the same value. Used by
 *  <code>Hash</code> to test members for equality.  For objects of
 *  class <code>Object</code>, <code>eql?</code> is synonymous with
 *  <code>==</code>. Subclasses normally continue this tradition, but
 *  there are exceptions. <code>Numeric</code> types, for example,
 *  perform type conversion across <code>==</code>, but not across
 *  <code>eql?</code>, so:
 *
 *     1 == 1.0     #=> true
 *     1.eql? 1.0   #=> false
 */
mrb_value
mrb_obj_equal_m(mrb_state *mrb, mrb_value self)
{
  mrb_value arg = mrb_get_arg1(mrb);

  return mrb_bool_value(mrb_obj_equal(mrb, self, arg));
}

MRB_API mrb_bool
mrb_obj_respond_to(mrb_state *mrb, struct RClass* c, mrb_sym mid)
{
  mrb_method_t m;

  m = mrb_method_search_vm(mrb, &c, mid);
  if (MRB_METHOD_UNDEF_P(m)) {
    return FALSE;
  }
  return TRUE;
}

MRB_API mrb_bool
mrb_respond_to(mrb_state *mrb, mrb_value obj, mrb_sym mid)
{
  return mrb_obj_respond_to(mrb, mrb_class(mrb, obj), mid);
}

MRB_API mrb_value
mrb_class_path(mrb_state *mrb, struct RClass *c)
{
  mrb_value path;
  mrb_sym nsym = MRB_SYM(__classname__);

  path = mrb_obj_iv_get(mrb, (struct RObject*)c, nsym);
  if (mrb_nil_p(path)) {
    /* no name (yet) */
    return mrb_class_find_path(mrb, c);
  }
  else if (mrb_symbol_p(path)) {
    /* toplevel class/module */
    return mrb_sym_str(mrb, mrb_symbol(path));
  }
  return mrb_str_dup(mrb, path);
}

MRB_API struct RClass*
mrb_class_real(struct RClass* cl)
{
  if (cl == 0) return NULL;
  while ((cl->tt == MRB_TT_SCLASS) || (cl->tt == MRB_TT_ICLASS)) {
    cl = cl->super;
    if (cl == 0) return NULL;
  }
  return cl;
}

MRB_API const char*
mrb_class_name(mrb_state *mrb, struct RClass* c)
{
  mrb_value name;

  if (c == NULL) return NULL;
  name = class_name_str(mrb, c);
  return RSTRING_PTR(name);
}

MRB_API const char*
mrb_obj_classname(mrb_state *mrb, mrb_value obj)
{
  return mrb_class_name(mrb, mrb_obj_class(mrb, obj));
}

/*!
 * Ensures a class can be derived from super.
 *
 * \param super a reference to an object.
 * \exception TypeError if \a super is not a Class or \a super is a singleton class.
 */
static void
mrb_check_inheritable(mrb_state *mrb, struct RClass *super)
{
  if (super->tt != MRB_TT_CLASS) {
    mrb_raisef(mrb, E_TYPE_ERROR, "superclass must be a Class (%C given)", super);
  }
  if (super->tt == MRB_TT_SCLASS) {
    mrb_raise(mrb, E_TYPE_ERROR, "can't make subclass of singleton class");
  }
  if (super == mrb->class_class) {
    mrb_raise(mrb, E_TYPE_ERROR, "can't make subclass of Class");
  }
}

/*!
 * Creates a new class.
 * \param super     a class from which the new class derives.
 * \exception TypeError \a super is not inheritable.
 * \exception TypeError \a super is the Class class.
 */
MRB_API struct RClass*
mrb_class_new(mrb_state *mrb, struct RClass *super)
{
  struct RClass *c;

  if (super) {
    mrb_check_inheritable(mrb, super);
  }
  c = boot_defclass(mrb, super);
  if (super) {
    MRB_SET_INSTANCE_TT(c, MRB_INSTANCE_TT(super));
    c->flags |= super->flags & MRB_FL_UNDEF_ALLOCATE;
  }
  make_metaclass(mrb, c);

  return c;
}

/*!
 * Creates a new module.
 */
MRB_API struct RClass*
mrb_module_new(mrb_state *mrb)
{
  struct RClass *m = MRB_OBJ_ALLOC(mrb, MRB_TT_MODULE, mrb->module_class);
  boot_initmod(mrb, m);
  return m;
}

/*
 *  call-seq:
 *     obj.class    => class
 *
 *  Returns the class of <i>obj</i>, now preferred over
 *  <code>Object#type</code>, as an object's type in Ruby is only
 *  loosely tied to that object's class. This method must always be
 *  called with an explicit receiver, as <code>class</code> is also a
 *  reserved word in Ruby.
 *
 *     1.class      #=> Integer
 *     self.class   #=> Object
 */

MRB_API struct RClass*
mrb_obj_class(mrb_state *mrb, mrb_value obj)
{
  return mrb_class_real(mrb_class(mrb, obj));
}

MRB_API void
mrb_alias_method(mrb_state *mrb, struct RClass *c, mrb_sym a, mrb_sym b)
{
  if (a == b) return;
  mrb_method_t m = mrb_method_search(mrb, c, b);

  if (!MRB_METHOD_CFUNC_P(m)) {
    struct RProc *p = MRB_METHOD_PROC(m);
    if (!MRB_PROC_CFUNC_P(p) && !MRB_PROC_ALIAS_P(p)) {
      struct RProc *pnew = MRB_OBJ_ALLOC(mrb, MRB_TT_PROC, mrb->proc_class);

      pnew->body.mid = b;
      pnew->upper = p;
      pnew->e.env = NULL;
      pnew->flags |= MRB_PROC_ALIAS;
      MRB_METHOD_FROM_PROC(m, pnew);
    }
  }
  mrb_define_method_raw(mrb, c, a, m);
}

/*!
 * Defines an alias of a method.
 * \param mrb    the mruby state
 * \param klass  the class which the original method belongs to
 * \param name1  a new name for the method
 * \param name2  the original name of the method
 */
MRB_API void
mrb_define_alias(mrb_state *mrb, struct RClass *klass, const char *name1, const char *name2)
{
  mrb_alias_method(mrb, klass, mrb_intern_cstr(mrb, name1), mrb_intern_cstr(mrb, name2));
}

MRB_API void
mrb_define_alias_id(mrb_state *mrb, struct RClass *klass, mrb_sym a, mrb_sym b)
{
  mrb_alias_method(mrb, klass, a, b);
}

/*
 * call-seq:
 *   mod.to_s   -> string
 *
 * Return a string representing this module or class. For basic
 * classes and modules, this is the name. For singletons, we
 * show information on the thing we're attached to as well.
 */

mrb_value
mrb_mod_to_s(mrb_state *mrb, mrb_value klass)
{
  if (mrb_sclass_p(klass)) {
    mrb_value v = mrb_iv_get(mrb, klass, MRB_SYM(__attached__));
    mrb_value str = mrb_str_new_lit(mrb, "#<Class:");

    if (class_ptr_p(v)) {
      mrb_str_cat_str(mrb, str, mrb_inspect(mrb, v));
    }
    else {
      mrb_str_cat_str(mrb, str, mrb_any_to_s(mrb, v));
    }
    return mrb_str_cat_lit(mrb, str, ">");
  }
  else {
    return class_name_str(mrb, mrb_class_ptr(klass));
  }
}

static mrb_value
mrb_mod_alias(mrb_state *mrb, mrb_value mod)
{
  struct RClass *c = mrb_class_ptr(mod);
  mrb_sym new_name, old_name;

  mrb_get_args(mrb, "nn", &new_name, &old_name);
  mrb_alias_method(mrb, c, new_name, old_name);
  mrb_method_added(mrb, c, new_name);
  return mod;
}

static void
undef_method(mrb_state *mrb, struct RClass *c, mrb_sym a)
{
  mrb_method_t m;

  MRB_METHOD_FROM_PROC(m, NULL);
  mrb_define_method_raw(mrb, c, a, m);
}

MRB_API void
mrb_undef_method_id(mrb_state *mrb, struct RClass *c, mrb_sym a)
{
  if (!mrb_obj_respond_to(mrb, c, a)) {
    mrb_name_error(mrb, a, "undefined method '%n' for class '%C'", a, c);
  }
  undef_method(mrb, c, a);
}

MRB_API void
mrb_undef_method(mrb_state *mrb, struct RClass *c, const char *name)
{
  undef_method(mrb, c, mrb_intern_cstr(mrb, name));
}

MRB_API void
mrb_undef_class_method_id(mrb_state *mrb, struct RClass *c, mrb_sym name)
{
  mrb_undef_method_id(mrb,  mrb_class_ptr(mrb_singleton_class(mrb, mrb_obj_value(c))), name);
}

MRB_API void
mrb_undef_class_method(mrb_state *mrb, struct RClass *c, const char *name)
{
  mrb_undef_method(mrb,  mrb_class_ptr(mrb_singleton_class(mrb, mrb_obj_value(c))), name);
}

MRB_API void
mrb_remove_method(mrb_state *mrb, struct RClass *c, mrb_sym mid)
{
  mt_tbl *h;

  MRB_CLASS_ORIGIN(c);
  h = c->mt;

  if (h && mt_del(mrb, h, mid)) {
    mc_clear_by_id(mrb, mid);
    return;
  }
  mrb_name_error(mrb, mid, "method '%n' not defined in %C", mid, c);
}

static mrb_value
mrb_mod_undef(mrb_state *mrb, mrb_value mod)
{
  struct RClass *c = mrb_class_ptr(mod);
  mrb_int argc;
  const mrb_value *argv;

  mrb_get_args(mrb, "*", &argv, &argc);
  while (argc--) {
    mrb_undef_method_id(mrb, c, to_sym(mrb, *argv));
    argv++;
  }
  return mrb_nil_value();
}

static void
check_const_name_sym(mrb_state *mrb, mrb_sym id)
{
  mrb_int len;
  const char *name = mrb_sym_name_len(mrb, id, &len);
  if (!mrb_const_name_p(mrb, name, len)) {
    mrb_name_error(mrb, id, "wrong constant name %n", id);
  }
}

static mrb_value
mrb_mod_const_defined(mrb_state *mrb, mrb_value mod)
{
  mrb_sym id;
  mrb_bool inherit = TRUE;

  mrb_get_args(mrb, "n|b", &id, &inherit);
  check_const_name_sym(mrb, id);
  if (inherit) {
    return mrb_bool_value(mrb_const_defined(mrb, mod, id));
  }
  return mrb_bool_value(mrb_const_defined_at(mrb, mod, id));
}

static mrb_value
mrb_const_get_sym(mrb_state *mrb, mrb_value mod, mrb_sym id)
{
  check_const_name_sym(mrb, id);
  return mrb_const_get(mrb, mod, id);
}

static mrb_value
mrb_mod_const_get(mrb_state *mrb, mrb_value mod)
{
  mrb_value path = mrb_get_arg1(mrb);
  mrb_sym id;
  char *ptr;
  mrb_int off, end, len;

  if (mrb_symbol_p(path)) {
    /* const get with symbol */
    id = mrb_symbol(path);
    return mrb_const_get_sym(mrb, mod, id);
  }

  /* const get with class path string */
  mrb_ensure_string_type(mrb, path);
  ptr = RSTRING_PTR(path);
  len = RSTRING_LEN(path);
  off = 0;

  while (off < len) {
    end = mrb_str_index_lit(mrb, path, "::", off);
    end = (end == -1) ? len : end;
    id = mrb_intern(mrb, ptr+off, end-off);
    mod = mrb_const_get_sym(mrb, mod, id);
    if (end == len)
      off = end;
    else {
      off = end + 2;
      if (off == len) {         /* trailing "::" */
        mrb_name_error(mrb, id, "wrong constant name '%v'", path);
      }
    }
  }

  return mod;
}

static mrb_value
mrb_mod_const_set(mrb_state *mrb, mrb_value mod)
{
  mrb_sym id;
  mrb_value value;

  mrb_get_args(mrb, "no", &id, &value);
  check_const_name_sym(mrb, id);
  mrb_const_set(mrb, mod, id, value);
  return value;
}

static mrb_value
mrb_mod_remove_const(mrb_state *mrb, mrb_value mod)
{
  mrb_sym id;
  mrb_value val;

  mrb_get_args(mrb, "n", &id);
  check_const_name_sym(mrb, id);
  val = mrb_iv_remove(mrb, mod, id);
  if (mrb_undef_p(val)) {
    mrb_name_error(mrb, id, "constant %n not defined", id);
  }
  return val;
}

mrb_value
mrb_const_missing(mrb_state *mrb, mrb_value mod, mrb_sym sym)
{
  if (mrb_class_real(mrb_class_ptr(mod)) != mrb->object_class) {
    mrb_name_error(mrb, sym, "uninitialized constant %v::%n", mod, sym);
  }
  else {
    mrb_name_error(mrb, sym, "uninitialized constant %n", sym);
  }
  /* not reached */
  return mrb_nil_value();
}

mrb_value
mrb_mod_const_missing(mrb_state *mrb, mrb_value mod)
{
  mrb_sym sym;

  mrb_get_args(mrb, "n", &sym);
  mrb->c->ci->mid = 0;
  return mrb_const_missing(mrb, mod, sym);
}

/* 15.2.2.4.34 */
/*
 *  call-seq:
 *     mod.method_defined?(symbol)    -> true or false
 *
 *  Returns +true+ if the named method is defined by
 *  _mod_ (or its included modules and, if _mod_ is a class,
 *  its ancestors). Public and protected methods are matched.
 *
 *     module A
 *       def method1()  end
 *     end
 *     class B
 *       def method2()  end
 *     end
 *     class C < B
 *       include A
 *       def method3()  end
 *     end
 *
 *     A.method_defined? :method1    #=> true
 *     C.method_defined? "method1"   #=> true
 *     C.method_defined? "method2"   #=> true
 *     C.method_defined? "method3"   #=> true
 *     C.method_defined? "method4"   #=> false
 */

static mrb_value
mrb_mod_method_defined(mrb_state *mrb, mrb_value mod)
{
  mrb_sym id;

  mrb_get_args(mrb, "n", &id);
  return mrb_bool_value(mrb_obj_respond_to(mrb, mrb_class_ptr(mod), id));
}

void
mrb_method_added(mrb_state *mrb, struct RClass *c, mrb_sym mid)
{
  mrb_sym added;
  mrb_value recv = mrb_obj_value(c);

  if (c->tt == MRB_TT_SCLASS) {
    added = MRB_SYM(singleton_method_added);
    recv = mrb_iv_get(mrb, recv, MRB_SYM(__attached__));
  }
  else {
    added = MRB_SYM(method_added);
  }
  if (!mrb_func_basic_p(mrb, recv, added, mrb_do_nothing)) {
    mrb_value sym = mrb_symbol_value(mid);
    mrb_funcall_argv(mrb, recv, added, 1, &sym);
  }
}

mrb_value
mrb_mod_define_method_m(mrb_state *mrb, struct RClass *c)
{
  struct RProc *p;
  mrb_method_t m;
  mrb_sym mid;
  mrb_value proc = mrb_undef_value();
  mrb_value blk;

  mrb_get_args(mrb, "n|o&", &mid, &proc, &blk);
  switch (mrb_type(proc)) {
    case MRB_TT_PROC:
      blk = proc;
      break;
    case MRB_TT_UNDEF:
      /* ignored */
      break;
    default:
      mrb_raisef(mrb, E_TYPE_ERROR, "wrong argument type %T (expected Proc)", proc);
      break;
  }
  if (mrb_nil_p(blk)) {
    mrb_raise(mrb, E_ARGUMENT_ERROR, "no block given");
  }
  p = MRB_OBJ_ALLOC(mrb, MRB_TT_PROC, mrb->proc_class);
  mrb_proc_copy(mrb, p, mrb_proc_ptr(blk));
  p->flags |= MRB_PROC_STRICT;
  MRB_METHOD_FROM_PROC(m, p);
  mrb_define_method_raw(mrb, c, mid, m);
  mrb_method_added(mrb, c, mid);
  return mrb_symbol_value(mid);
}

static mrb_value
mod_define_method(mrb_state *mrb, mrb_value self)
{
  return mrb_mod_define_method_m(mrb, mrb_class_ptr(self));
}

static mrb_value
top_define_method(mrb_state *mrb, mrb_value self)
{
  return mrb_mod_define_method_m(mrb, mrb->object_class);
}

static mrb_value
mrb_mod_eqq(mrb_state *mrb, mrb_value mod)
{
  mrb_value obj = mrb_get_arg1(mrb);
  mrb_bool eqq;

  eqq = mrb_obj_is_kind_of(mrb, obj, mrb_class_ptr(mod));

  return mrb_bool_value(eqq);
}

static mrb_value
mrb_mod_dup(mrb_state *mrb, mrb_value self)
{
  mrb_value mod = mrb_obj_clone(mrb, self);
  MRB_UNSET_FROZEN_FLAG(mrb_obj_ptr(mod));
  return mod;
}

static mrb_value
mrb_mod_module_function(mrb_state *mrb, mrb_value mod)
{
  const mrb_value *argv;
  mrb_int argc;
  mrb_sym mid;
  mrb_method_t m;


  mrb_check_type(mrb, mod, MRB_TT_MODULE);

  mrb_get_args(mrb, "*", &argv, &argc);
  if (argc == 0) {
    /* set MODFUNC SCOPE if implemented */
    return mod;
  }

  /* set PRIVATE method visibility if implemented */
  /* mrb_mod_dummy_visibility(mrb, mod); */

  for (int i=0; i<argc; i++) {
    struct RClass *rclass = mrb_class_ptr(mod);

    mrb_check_type(mrb, argv[i], MRB_TT_SYMBOL);
    mid = mrb_symbol(argv[i]);
    m = mrb_method_search(mrb, rclass, mid);

    prepare_singleton_class(mrb, (struct RBasic*)rclass);
    int ai = mrb_gc_arena_save(mrb);
    mrb_define_method_raw(mrb, rclass->c, mid, m);
    mrb_gc_arena_restore(mrb, ai);
  }

  return mod;
}

static struct RClass*
mrb_singleton_class_clone(mrb_state *mrb, mrb_value obj)
{
  struct RClass *klass = mrb_basic_ptr(obj)->c;

  if (klass->tt != MRB_TT_SCLASS)
    return klass;
  else {
    /* copy singleton(unnamed) class */
    struct RClass *clone = (struct RClass*)mrb_obj_alloc(mrb, klass->tt, mrb->class_class);

    switch (mrb_type(obj)) {
    case MRB_TT_CLASS:
    case MRB_TT_SCLASS:
      break;
    default:
      clone->c = mrb_singleton_class_clone(mrb, mrb_obj_value(klass));
      break;
    }
    clone->super = klass->super;
    if (klass->iv) {
      mrb_iv_copy(mrb, mrb_obj_value(clone), mrb_obj_value(klass));
      mrb_obj_iv_set(mrb, (struct RObject*)clone, MRB_SYM(__attached__), obj);
    }
    if (klass->mt) {
      clone->mt = mt_copy(mrb, klass->mt);
    }
    else {
      clone->mt = mt_new(mrb);
    }
    clone->tt = MRB_TT_SCLASS;
    return clone;
  }
}

static void
copy_class(mrb_state *mrb, mrb_value dst, mrb_value src)
{
  struct RClass *dc = mrb_class_ptr(dst);
  struct RClass *sc = mrb_class_ptr(src);
  /* if the origin is not the same as the class, then the origin and
     the current class need to be copied */
  if (sc->flags & MRB_FL_CLASS_IS_PREPENDED) {
    struct RClass *c0 = sc->super;
    struct RClass *c1 = dc;

    /* copy prepended iclasses */
    while (!(c0->flags & MRB_FL_CLASS_IS_ORIGIN)) {
      c1->super = mrb_class_ptr(mrb_obj_dup(mrb, mrb_obj_value(c0)));
      c1 = c1->super;
      c0 = c0->super;
    }
    c1->super = mrb_class_ptr(mrb_obj_dup(mrb, mrb_obj_value(c0)));
    c1->super->flags |= MRB_FL_CLASS_IS_ORIGIN;
  }
  if (sc->mt) {
    if (sc->tt == MRB_TT_ICLASS && !(sc->flags & MRB_FL_CLASS_IS_ORIGIN)) {
      dc->mt = sc->mt;
    }
    else {
      dc->mt = mt_copy(mrb, sc->mt);
    }
  }
  dc->super = sc->super;
  dc->flags = sc->flags;
  dc->flags &= ~MRB_FL_OBJ_IS_FROZEN;
}

/* 15.3.1.3.16 */
static mrb_value
mrb_obj_init_copy(mrb_state *mrb, mrb_value self)
{
  mrb_value orig = mrb_get_arg1(mrb);

  if (mrb_obj_equal(mrb, self, orig)) return self;
  if ((mrb_type(self) != mrb_type(orig)) || (mrb_obj_class(mrb, self) != mrb_obj_class(mrb, orig))) {
      mrb_raise(mrb, E_TYPE_ERROR, "initialize_copy should take same class object");
  }
  return self;
}

static void
init_copy(mrb_state *mrb, mrb_value dest, mrb_value obj)
{
  mrb_assert((mrb_type(dest) == mrb_type(obj)));
  switch (mrb_type(obj)) {
    case MRB_TT_ICLASS:
      copy_class(mrb, dest, obj);
      return;
    case MRB_TT_CLASS:
    case MRB_TT_MODULE:
      copy_class(mrb, dest, obj);
      mrb_iv_copy(mrb, dest, obj);
      mrb_iv_remove(mrb, dest, MRB_SYM(__classname__));
      break;
    case MRB_TT_OBJECT:
    case MRB_TT_SCLASS:
    case MRB_TT_HASH:
    case MRB_TT_CDATA:
    case MRB_TT_EXCEPTION:
      mrb_iv_copy(mrb, dest, obj);
      break;
    case MRB_TT_ISTRUCT:
      mrb_istruct_copy(dest, obj);
      break;
#ifdef MRB_USE_BIGINT
    case MRB_TT_BIGINT:
      mrb_bint_copy(mrb, dest, obj);
      break;
#endif
#ifdef MRB_USE_RATIONAL
    case MRB_TT_RATIONAL:
      mrb_rational_copy(mrb, dest, obj);
      break;
#endif
#ifdef MRB_USE_COMPLEX
    case MRB_TT_COMPLEX:
      mrb_complex_copy(mrb, dest, obj);
      break;
#endif

    default:
      break;
  }
  if (!mrb_func_basic_p(mrb, dest, MRB_SYM(initialize_copy), mrb_obj_init_copy)) {
    mrb_funcall_argv(mrb, dest, MRB_SYM(initialize_copy), 1, &obj);
  }
}

/* 15.3.1.3.8  */
/*
 *  call-seq:
 *     obj.clone -> an_object
 *
 *  Produces a shallow copy of <i>obj</i>---the instance variables of
 *  <i>obj</i> are copied, but not the objects they reference. Copies
 *  the frozen state of <i>obj</i>. See also the discussion
 *  under <code>Object#dup</code>.
 *
 *     class Klass
 *        attr_accessor :str
 *     end
 *     s1 = Klass.new      #=> #<Klass:0x401b3a38>
 *     s1.str = "Hello"    #=> "Hello"
 *     s2 = s1.clone       #=> #<Klass:0x401b3998 @str="Hello">
 *     s2.str[1,4] = "i"   #=> "i"
 *     s1.inspect          #=> "#<Klass:0x401b3a38 @str=\"Hi\">"
 *     s2.inspect          #=> "#<Klass:0x401b3998 @str=\"Hi\">"
 *
 *  This method may have class-specific behavior.  If so, that
 *  behavior will be documented under the #+initialize_copy+ method of
 *  the class.
 *
 *  Some Class(True False Nil Symbol Integer Float) Object  cannot clone.
 */
MRB_API mrb_value
mrb_obj_clone(mrb_state *mrb, mrb_value self)
{
  struct RObject *p;
  mrb_value clone;

  if (mrb_immediate_p(self)) {
    return self;
  }
  if (mrb_sclass_p(self)) {
    mrb_raise(mrb, E_TYPE_ERROR, "can't clone singleton class");
  }
  p = (struct RObject*)mrb_obj_alloc(mrb, mrb_type(self), mrb_obj_class(mrb, self));
  p->c = mrb_singleton_class_clone(mrb, self);
  mrb_field_write_barrier(mrb, (struct RBasic*)p, (struct RBasic*)p->c);
  clone = mrb_obj_value(p);
  init_copy(mrb, clone, self);
  p->flags |= mrb_obj_ptr(self)->flags & MRB_FL_OBJ_IS_FROZEN;

  return clone;
}

/* 15.3.1.3.9  */
/*
 *  call-seq:
 *     obj.dup -> an_object
 *
 *  Produces a shallow copy of <i>obj</i>---the instance variables of
 *  <i>obj</i> are copied, but not the objects they reference.
 *  <code>dup</code> copies the frozen state of <i>obj</i>. See also
 *  the discussion under <code>Object#clone</code>. In general,
 *  <code>clone</code> and <code>dup</code> may have different semantics
 *  in descendant classes. While <code>clone</code> is used to duplicate
 *  an object, including its internal state, <code>dup</code> typically
 *  uses the class of the descendant object to create the new instance.
 *
 *  This method may have class-specific behavior.  If so, that
 *  behavior will be documented under the #+initialize_copy+ method of
 *  the class.
 */

MRB_API mrb_value
mrb_obj_dup(mrb_state *mrb, mrb_value obj)
{
  struct RBasic *p;
  mrb_value dup;

  if (mrb_immediate_p(obj)) {
    return obj;
  }
  if (mrb_sclass_p(obj)) {
    mrb_raise(mrb, E_TYPE_ERROR, "can't dup singleton class");
  }
  p = mrb_obj_alloc(mrb, mrb_type(obj), mrb_obj_class(mrb, obj));
  dup = mrb_obj_value(p);
  init_copy(mrb, dup, obj);

  return dup;
}

/* implementation of __id__ */
mrb_value mrb_obj_id_m(mrb_state *mrb, mrb_value self);

mrb_noreturn void
mrb_method_missing(mrb_state *mrb, mrb_sym name, mrb_value self, mrb_value args)
{
  mrb_no_method_error(mrb, name, args, "undefined method '%n'", name);
}

/* 15.3.1.3.30 */
/*
 *  call-seq:
 *     obj.method_missing(symbol [, *args] )   -> result
 *
 *  Invoked by Ruby when <i>obj</i> is sent a message it cannot handle.
 *  <i>symbol</i> is the symbol for the method called, and <i>args</i>
 *  are any arguments that were passed to it. By default, the interpreter
 *  raises an error when this method is called. However, it is possible
 *  to override the method to provide more dynamic behavior.
 *  If it is decided that a particular method should not be handled, then
 *  <i>super</i> should be called, so that ancestors can pick up the
 *  missing method.
 *  The example below creates
 *  a class <code>Roman</code>, which responds to methods with names
 *  consisting of roman numerals, returning the corresponding integer
 *  values.
 *
 *     class Roman
 *       def romanToInt(str)
 *         # ...
 *       end
 *       def method_missing(sym)
 *         str = sym.to_s
 *         romanToInt(str)
 *       end
 *     end
 *
 *     r = Roman.new
 *     r.iv      #=> 4
 *     r.xxiii   #=> 23
 *     r.mm      #=> 2000
 */
mrb_value
mrb_obj_missing(mrb_state *mrb, mrb_value mod)
{
  mrb_sym name;
  const mrb_value *a;
  mrb_int alen;

  mrb->c->ci->mid = 0;
  mrb_get_args(mrb, "n*!", &name, &a, &alen);
  mrb_method_missing(mrb, name, mod, mrb_ary_new_from_values(mrb, alen, a));
  /* not reached */
  return mrb_nil_value();
}

static mrb_value
inspect_main(mrb_state *mrb, mrb_value mod)
{
  return mrb_str_new_lit(mrb, "main");
}

static const mrb_code new_iseq[] = {
  OP_ENTER, 0x0, 0x10, 0x3,  // OP_ENTER     0:0:1:0:0:1:1
  OP_LOADSELF, 4,            // OP_LOADSELF  R4
  OP_SEND, 4, 0, 0,          // OP_SEND      R4  :allocate  n=0
  OP_MOVE, 0, 4,             // OP_MOVE      R0  R4
  OP_MOVE, 4, 3,             // OP_MOVE      R4  R3 (&)
  OP_MOVE, 3, 2,             // OP_MOVE      R3  R2 (**)
  OP_MOVE, 2, 1,             // OP_MOVE      R2  R1 (*)
  OP_SSENDB, 1, 1, 255,      // OP_SSENDB    R1  :initialize n=*|nk=*
  OP_RETURN, 0               // OP_RETURN    R0
};

MRB_PRESYM_DEFINE_VAR_AND_INITER(new_syms, 2, MRB_SYM(allocate), MRB_SYM(initialize))

static const mrb_irep new_irep = {
  4, 6, 0, MRB_IREP_STATIC,
  new_iseq, NULL, new_syms, NULL, NULL, NULL,
  sizeof(new_iseq), 0, 2, 0, 0,
};

static const struct RProc new_proc = {
  NULL, NULL, MRB_TT_PROC, MRB_GC_RED, MRB_FL_OBJ_IS_FROZEN | MRB_PROC_SCOPE | MRB_PROC_STRICT,
  { &new_irep }, NULL, { NULL }
};

static void
init_class_new(mrb_state *mrb, struct RClass *cls)
{
  mrb_method_t m;

  MRB_PRESYM_INIT_SYMBOLS(mrb, new_syms);
  MRB_METHOD_FROM_PROC(m, &new_proc);
  mrb_define_method_raw(mrb, cls, MRB_SYM(new), m);
}

void
mrb_init_class(mrb_state *mrb)
{
  struct RClass *bob;           /* BasicObject */
  struct RClass *obj;           /* Object */
  struct RClass *mod;           /* Module */
  struct RClass *cls;           /* Class */

  /* boot class hierarchy */
  bob = boot_defclass(mrb, 0);
  obj = boot_defclass(mrb, bob); mrb->object_class = obj;
  mod = boot_defclass(mrb, obj); mrb->module_class = mod;/* obj -> mod */
  cls = boot_defclass(mrb, mod); mrb->class_class = cls; /* obj -> cls */
  /* fix-up loose ends */
  bob->c = obj->c = mod->c = cls->c = cls;
  make_metaclass(mrb, bob);
  make_metaclass(mrb, obj);
  make_metaclass(mrb, mod);
  make_metaclass(mrb, cls);

  /* name basic classes */
  mrb_define_const_id(mrb, bob, MRB_SYM(BasicObject), mrb_obj_value(bob));
  mrb_define_const_id(mrb, obj, MRB_SYM(Object),      mrb_obj_value(obj));
  mrb_define_const_id(mrb, obj, MRB_SYM(Module),      mrb_obj_value(mod));
  mrb_define_const_id(mrb, obj, MRB_SYM(Class),       mrb_obj_value(cls));

  /* name each classes */
  mrb_class_name_class(mrb, NULL, bob, MRB_SYM(BasicObject));
  mrb_class_name_class(mrb, NULL, obj, MRB_SYM(Object)); /* 15.2.1 */
  mrb_class_name_class(mrb, NULL, mod, MRB_SYM(Module)); /* 15.2.2 */
  mrb_class_name_class(mrb, NULL, cls, MRB_SYM(Class));  /* 15.2.3 */

  MRB_SET_INSTANCE_TT(cls, MRB_TT_CLASS);
  mrb_define_method_id(mrb, bob, MRB_SYM(initialize),              mrb_do_nothing,           MRB_ARGS_NONE());
  mrb_define_method_id(mrb, bob, MRB_OPSYM(not),                   mrb_bob_not,              MRB_ARGS_NONE());
  mrb_define_method_id(mrb, bob, MRB_OPSYM(eq),                    mrb_obj_equal_m,          MRB_ARGS_REQ(1)); /* 15.3.1.3.1  */
  mrb_define_method_id(mrb, bob, MRB_SYM(__id__),                  mrb_obj_id_m,             MRB_ARGS_NONE()); /* 15.3.1.3.4  */
  mrb_define_method_id(mrb, bob, MRB_SYM(__send__),                mrb_f_send,               MRB_ARGS_REQ(1)|MRB_ARGS_REST()|MRB_ARGS_BLOCK());  /* 15.3.1.3.5  */
  mrb_define_method_id(mrb, bob, MRB_SYM_Q(equal),                 mrb_obj_equal_m,          MRB_ARGS_REQ(1)); /* 15.3.1.3.11 */
  mrb_define_method_id(mrb, bob, MRB_SYM(instance_eval),           mrb_obj_instance_eval,    MRB_ARGS_OPT(1)|MRB_ARGS_BLOCK());  /* 15.3.1.3.18 */
  mrb_define_method_id(mrb, bob, MRB_SYM(singleton_method_added),  mrb_do_nothing,           MRB_ARGS_REQ(1));
  mrb_define_method_id(mrb, bob, MRB_SYM(method_missing),          mrb_obj_missing,          MRB_ARGS_ANY());  /* 15.3.1.3.30 */

  mrb_define_class_method_id(mrb, cls, MRB_SYM(new),               mrb_class_new_class,      MRB_ARGS_OPT(1)|MRB_ARGS_BLOCK());
  mrb_define_method_id(mrb, cls, MRB_SYM(allocate),                mrb_instance_alloc,       MRB_ARGS_NONE());
  mrb_define_method_id(mrb, cls, MRB_SYM(superclass),              mrb_class_superclass,     MRB_ARGS_NONE()); /* 15.2.3.3.4 */
  mrb_define_method_id(mrb, cls, MRB_SYM(initialize),              mrb_class_initialize,     MRB_ARGS_OPT(1)); /* 15.2.3.3.1 */
  mrb_define_method_id(mrb, cls, MRB_SYM(inherited),               mrb_do_nothing,           MRB_ARGS_REQ(1));

  init_class_new(mrb, cls);

  MRB_SET_INSTANCE_TT(mod, MRB_TT_MODULE);
  mrb_define_method_id(mrb, mod, MRB_SYM(extend_object),           mrb_mod_extend_object,    MRB_ARGS_REQ(1)); /* 15.2.2.4.25 */
  mrb_define_method_id(mrb, mod, MRB_SYM(extended),                mrb_do_nothing,           MRB_ARGS_REQ(1)); /* 15.2.2.4.26 */
  mrb_define_method_id(mrb, mod, MRB_SYM(prepended),               mrb_do_nothing,           MRB_ARGS_REQ(1));
  mrb_define_method_id(mrb, mod, MRB_SYM(prepend_features),        mrb_mod_prepend_features, MRB_ARGS_REQ(1));
  mrb_define_method_id(mrb, mod, MRB_SYM_Q(include),               mrb_mod_include_p,        MRB_ARGS_REQ(1)); /* 15.2.2.4.28 */
  mrb_define_method_id(mrb, mod, MRB_SYM(append_features),         mrb_mod_append_features,  MRB_ARGS_REQ(1)); /* 15.2.2.4.10 */
  mrb_define_method_id(mrb, mod, MRB_SYM(class_eval),              mrb_mod_module_eval,      MRB_ARGS_ANY());  /* 15.2.2.4.15 */
  mrb_define_method_id(mrb, mod, MRB_SYM(included),                mrb_do_nothing,           MRB_ARGS_REQ(1)); /* 15.2.2.4.29 */
  mrb_define_method_id(mrb, mod, MRB_SYM(initialize),              mrb_mod_initialize,       MRB_ARGS_NONE()); /* 15.2.2.4.31 */
  mrb_define_method_id(mrb, mod, MRB_SYM(module_eval),             mrb_mod_module_eval,      MRB_ARGS_ANY());  /* 15.2.2.4.35 */
  mrb_define_method_id(mrb, mod, MRB_SYM(module_function),         mrb_mod_module_function,  MRB_ARGS_ANY());
  mrb_define_method_id(mrb, mod, MRB_SYM(private),                 mrb_mod_dummy_visibility, MRB_ARGS_ANY());  /* 15.2.2.4.36 */
  mrb_define_method_id(mrb, mod, MRB_SYM(protected),               mrb_mod_dummy_visibility, MRB_ARGS_ANY());  /* 15.2.2.4.37 */
  mrb_define_method_id(mrb, mod, MRB_SYM(public),                  mrb_mod_dummy_visibility, MRB_ARGS_ANY());  /* 15.2.2.4.38 */
  mrb_define_method_id(mrb, mod, MRB_SYM(attr_reader),             mrb_mod_attr_reader,      MRB_ARGS_ANY());  /* 15.2.2.4.13 */
  mrb_define_method_id(mrb, mod, MRB_SYM(attr_writer),             mrb_mod_attr_writer,      MRB_ARGS_ANY());  /* 15.2.2.4.14 */
  mrb_define_method_id(mrb, mod, MRB_SYM(to_s),                    mrb_mod_to_s,             MRB_ARGS_NONE());
  mrb_define_method_id(mrb, mod, MRB_SYM(inspect),                 mrb_mod_to_s,             MRB_ARGS_NONE());
  mrb_define_method_id(mrb, mod, MRB_SYM(alias_method),            mrb_mod_alias,            MRB_ARGS_ANY());  /* 15.2.2.4.8 */
  mrb_define_method_id(mrb, mod, MRB_SYM(ancestors),               mrb_mod_ancestors,        MRB_ARGS_NONE()); /* 15.2.2.4.9 */
  mrb_define_method_id(mrb, mod, MRB_SYM(undef_method),            mrb_mod_undef,            MRB_ARGS_ANY());  /* 15.2.2.4.41 */
  mrb_define_method_id(mrb, mod, MRB_SYM_Q(const_defined),         mrb_mod_const_defined,    MRB_ARGS_ARG(1,1)); /* 15.2.2.4.20 */
  mrb_define_method_id(mrb, mod, MRB_SYM(const_get),               mrb_mod_const_get,        MRB_ARGS_REQ(1)); /* 15.2.2.4.21 */
  mrb_define_method_id(mrb, mod, MRB_SYM(const_set),               mrb_mod_const_set,        MRB_ARGS_REQ(2)); /* 15.2.2.4.23 */
  mrb_define_method_id(mrb, mod, MRB_SYM(remove_const),            mrb_mod_remove_const,     MRB_ARGS_REQ(1)); /* 15.2.2.4.40 */
  mrb_define_method_id(mrb, mod, MRB_SYM(const_missing),           mrb_mod_const_missing,    MRB_ARGS_REQ(1));
  mrb_define_method_id(mrb, mod, MRB_SYM_Q(method_defined),        mrb_mod_method_defined,   MRB_ARGS_REQ(1)); /* 15.2.2.4.34 */
  mrb_define_method_id(mrb, mod, MRB_SYM(define_method),           mod_define_method,        MRB_ARGS_ARG(1,1));
  mrb_define_method_id(mrb, mod, MRB_OPSYM(eqq),                   mrb_mod_eqq,              MRB_ARGS_REQ(1)); /* 15.2.2.4.7 */
  mrb_define_method_id(mrb, mod, MRB_SYM(dup),                     mrb_mod_dup,              MRB_ARGS_NONE());
  mrb_define_method_id(mrb, mod, MRB_SYM(method_added),            mrb_do_nothing,           MRB_ARGS_REQ(1));

  mrb_undef_method_id(mrb, cls, MRB_SYM(append_features));
  mrb_undef_method_id(mrb, cls, MRB_SYM(prepend_features));
  mrb_undef_method_id(mrb, cls, MRB_SYM(extend_object));
  mrb_undef_method_id(mrb, cls, MRB_SYM(module_function));

  mrb->top_self = MRB_OBJ_ALLOC(mrb, MRB_TT_OBJECT, mrb->object_class);
  mrb_define_singleton_method_id(mrb, mrb->top_self, MRB_SYM(inspect), inspect_main, MRB_ARGS_NONE());
  mrb_define_singleton_method_id(mrb, mrb->top_self, MRB_SYM(to_s), inspect_main, MRB_ARGS_NONE());
  mrb_define_singleton_method_id(mrb, mrb->top_self, MRB_SYM(define_method), top_define_method, MRB_ARGS_ARG(1,1));
}<|MERGE_RESOLUTION|>--- conflicted
+++ resolved
@@ -1396,21 +1396,11 @@
 static struct RClass*
 include_class_new(mrb_state *mrb, struct RClass *m, struct RClass *super)
 {
-<<<<<<< HEAD
   struct RClass *ic = MRB_OBJ_ALLOC(mrb, MRB_TT_ICLASS, mrb->class_class);
-=======
-  struct RClass *ic = (struct RClass*)mrb_obj_alloc(mrb, MRB_TT_ICLASS, mrb->class_class);
-  struct RClass *iv_c;
->>>>>>> 98d09143
   if (m->tt == MRB_TT_ICLASS) {
-    iv_c = m->iv_c;
     m = m->c;
   }
-  else {
-    iv_c = m;
-  }
   MRB_CLASS_ORIGIN(m);
-  ic->iv_c = iv_c;
   ic->mt = m->mt;
   ic->super = super;
   if (m->tt == MRB_TT_ICLASS) {
@@ -1529,27 +1519,12 @@
 
   mrb_check_frozen(mrb, c);
   if (!(c->flags & MRB_FL_CLASS_IS_PREPENDED)) {
-<<<<<<< HEAD
     origin = MRB_OBJ_ALLOC(mrb, MRB_TT_ICLASS, c);
-=======
-    struct RClass *c0, *iv_c;
-
-    if (c->tt == MRB_TT_ICLASS) {
-      c0 = c->c;
-      iv_c = c->iv_c;
-    }
-    else {
-      c0 = c;
-      iv_c = c;
-    }
-    origin = (struct RClass*)mrb_obj_alloc(mrb, MRB_TT_ICLASS, c0);
->>>>>>> 98d09143
     origin->flags |= MRB_FL_CLASS_IS_ORIGIN | MRB_FL_CLASS_IS_INHERITED;
     origin->super = c->super;
     c->super = origin;
     origin->mt = c->mt;
     c->mt = NULL;
-    origin->iv_c = iv_c;
     mrb_field_write_barrier(mrb, (struct RBasic*)c, (struct RBasic*)origin);
     c->flags |= MRB_FL_CLASS_IS_PREPENDED;
   }
