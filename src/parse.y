--- conflicted
+++ resolved
@@ -5511,25 +5511,6 @@
       dump_prefix(offset+1);
       printf("rescue:\n");
       while (n2) {
-<<<<<<< HEAD
-	node *n3 = n2->car;
-	if (n3->car) {
-	  dump_prefix(offset+2);
-	  printf("handle classes:\n");
-	  dump_recur(mrb, n3->car, offset+3);
-	}
-	if (n3->cdr->car) {
-	  dump_prefix(offset+2);
-	  printf("exc_var:\n");
-	  mrb_parser_dump(mrb, n3->cdr->car, offset+3);
-	}
-	if (n3->cdr->cdr->car) {
-	  dump_prefix(offset+2);
-	  printf("rescue body:\n");
-	  mrb_parser_dump(mrb, n3->cdr->cdr->car, offset+3);
-	}
-	n2 = n2->cdr;
-=======
         node *n3 = n2->car;
         if (n3->car) {
           dump_prefix(offset+2);
@@ -5539,15 +5520,14 @@
         if (n3->cdr->car) {
           dump_prefix(offset+2);
           printf("exc_var:\n");
-          parser_dump(mrb, n3->cdr->car, offset+3);
+          mrb_parser_dump(mrb, n3->cdr->car, offset+3);
         }
         if (n3->cdr->cdr->car) {
           dump_prefix(offset+2);
           printf("rescue body:\n");
-          parser_dump(mrb, n3->cdr->cdr->car, offset+3);
+          mrb_parser_dump(mrb, n3->cdr->cdr->car, offset+3);
         }
         n2 = n2->cdr;
->>>>>>> 650ffb9d
       }
     }
     tree = tree->cdr;
@@ -5579,49 +5559,6 @@
   if (tree->car) {
     node *n = tree->car;
 
-<<<<<<< HEAD
-      if (n->car) {
-	dump_prefix(offset+1);
-	printf("mandatory args:\n");
-	dump_recur(mrb, n->car, offset+2);
-      }
-      n = n->cdr;
-      if (n->car) {
-	dump_prefix(offset+1);
-	printf("optional args:\n");
-	{
-	  node *n2 = n->car;
-
-	  while (n2) {
-	    dump_prefix(offset+2);
-	    printf("%s=", mrb_sym2name(mrb, sym(n2->car->car)));
-	    mrb_parser_dump(mrb, n2->car->cdr, 0);
-	    n2 = n2->cdr;
-	  }
-	}
-      }
-      n = n->cdr;
-      if (n->car) {
-	dump_prefix(offset+1);
-	printf("rest=*%s\n", mrb_sym2name(mrb, sym(n->car)));
-      }
-      n = n->cdr;
-      if (n->car) {
-	dump_prefix(offset+1);
-	printf("post mandatory args:\n");
-	dump_recur(mrb, n->car, offset+2);
-      }
-      n = n->cdr;
-      if (n) {
-	dump_prefix(offset+1);
-	printf("blk=&%s\n", mrb_sym2name(mrb, sym(n)));
-      }
-    }
-    dump_prefix(offset+1);
-    printf("body:\n");
-    mrb_parser_dump(mrb, tree->cdr->car, offset+2);
-    break;
-=======
     if (n->car) {
       dump_prefix(offset+1);
       printf("mandatory args:\n");
@@ -5637,7 +5574,7 @@
         while (n2) {
           dump_prefix(offset+2);
           printf("%s=", mrb_sym2name(mrb, sym(n2->car->car)));
-          parser_dump(mrb, n2->car->cdr, 0);
+          mrb_parser_dump(mrb, n2->car->cdr, 0);
           n2 = n2->cdr;
         }
       }
@@ -5661,9 +5598,8 @@
   }
   dump_prefix(offset+1);
   printf("body:\n");
-  parser_dump(mrb, tree->cdr->car, offset+2);
+  mrb_parser_dump(mrb, tree->cdr->car, offset+2);
   break;
->>>>>>> 650ffb9d
 
   case NODE_IF:
     printf("NODE_IF:\n");
@@ -5743,25 +5679,10 @@
       }
       n2 = n2->cdr;
       if (n2) {
-<<<<<<< HEAD
-	if (n2->car) {
-	  dump_prefix(offset+2);
-	  printf("rest:\n");
-	  mrb_parser_dump(mrb, n2->car, offset+3);
-	}
-	n2 = n2->cdr;
-	if (n2) {
-	  if (n2->car) {
-	    dump_prefix(offset+2);
-	    printf("post:\n");
-	    dump_recur(mrb, n2->car, offset+3);
-	  }
-	}
-=======
         if (n2->car) {
           dump_prefix(offset+2);
           printf("rest:\n");
-          parser_dump(mrb, n2->car, offset+3);
+          mrb_parser_dump(mrb, n2->car, offset+3);
         }
         n2 = n2->cdr;
         if (n2) {
@@ -5771,7 +5692,6 @@
             dump_recur(mrb, n2->car, offset+3);
           }
         }
->>>>>>> 650ffb9d
       }
     }
     tree = tree->cdr;
@@ -5821,15 +5741,9 @@
       printf("args:\n");
       dump_recur(mrb, tree->car, offset+2);
       if (tree->cdr) {
-<<<<<<< HEAD
-	dump_prefix(offset+1);
-	printf("block:\n");
-	mrb_parser_dump(mrb, tree->cdr, offset+2);
-=======
         dump_prefix(offset+1);
         printf("block:\n");
-        parser_dump(mrb, tree->cdr, offset+2);
->>>>>>> 650ffb9d
+        mrb_parser_dump(mrb, tree->cdr, offset+2);
       }
     }
     break;
@@ -5906,27 +5820,6 @@
       }
       n2 = n2->cdr;
       if (n2) {
-<<<<<<< HEAD
-	if (n2->car) {
-	  dump_prefix(offset+2);
-	  printf("rest:\n");
-	  if (n2->car == (node*)-1) {
-	    dump_prefix(offset+2);
-	    printf("(empty)\n");
-	  }
-	  else {
-	    mrb_parser_dump(mrb, n2->car, offset+3);
-	  }
-	}
-	n2 = n2->cdr;
-	if (n2) {
-	  if (n2->car) {
-	    dump_prefix(offset+2);
-	    printf("post:\n");
-	    dump_recur(mrb, n2->car, offset+3);
-	  }
-	}
-=======
         if (n2->car) {
           dump_prefix(offset+2);
           printf("rest:\n");
@@ -5935,7 +5828,7 @@
             printf("(empty)\n");
           }
           else {
-            parser_dump(mrb, n2->car, offset+3);
+            mrb_parser_dump(mrb, n2->car, offset+3);
           }
         }
         n2 = n2->cdr;
@@ -5946,7 +5839,6 @@
             dump_recur(mrb, n2->car, offset+3);
           }
         }
->>>>>>> 650ffb9d
       }
     }
     dump_prefix(offset+1);
@@ -5973,15 +5865,9 @@
       printf("args:\n");
       dump_recur(mrb, tree->car, offset+2);
       if (tree->cdr) {
-<<<<<<< HEAD
-	dump_prefix(offset+1);
-	printf("block:\n");
-	mrb_parser_dump(mrb, tree->cdr, offset+2);
-=======
         dump_prefix(offset+1);
         printf("block:\n");
-        parser_dump(mrb, tree->cdr, offset+2);
->>>>>>> 650ffb9d
+        mrb_parser_dump(mrb, tree->cdr, offset+2);
       }
     }
     break;
@@ -6233,20 +6119,6 @@
       }
       n = n->cdr;
       if (n->car) {
-<<<<<<< HEAD
-	dump_prefix(offset+1);
-	printf("optional args:\n");
-	{
-	  node *n2 = n->car;
-
-	  while (n2) {
-	    dump_prefix(offset+2);
-	    printf("%s=", mrb_sym2name(mrb, sym(n2->car->car)));
-	    mrb_parser_dump(mrb, n2->car->cdr, 0);
-	    n2 = n2->cdr;
-	  }
-	}
-=======
         dump_prefix(offset+1);
         printf("optional args:\n");
         {
@@ -6255,11 +6127,10 @@
           while (n2) {
             dump_prefix(offset+2);
             printf("%s=", mrb_sym2name(mrb, sym(n2->car->car)));
-            parser_dump(mrb, n2->car->cdr, 0);
+            mrb_parser_dump(mrb, n2->car->cdr, 0);
             n2 = n2->cdr;
           }
         }
->>>>>>> 650ffb9d
       }
       n = n->cdr;
       if (n->car) {
@@ -6298,20 +6169,6 @@
       }
       n = n->cdr;
       if (n->car) {
-<<<<<<< HEAD
-	dump_prefix(offset+1);
-	printf("optional args:\n");
-	{
-	  node *n2 = n->car;
-
-	  while (n2) {
-	    dump_prefix(offset+2);
-	    printf("%s=", mrb_sym2name(mrb, sym(n2->car->car)));
-	    mrb_parser_dump(mrb, n2->car->cdr, 0);
-	    n2 = n2->cdr;
-	  }
-	}
-=======
         dump_prefix(offset+1);
         printf("optional args:\n");
         {
@@ -6320,11 +6177,10 @@
           while (n2) {
             dump_prefix(offset+2);
             printf("%s=", mrb_sym2name(mrb, sym(n2->car->car)));
-            parser_dump(mrb, n2->car->cdr, 0);
+            mrb_parser_dump(mrb, n2->car->cdr, 0);
             n2 = n2->cdr;
           }
         }
->>>>>>> 650ffb9d
       }
       n = n->cdr;
       if (n->car) {
