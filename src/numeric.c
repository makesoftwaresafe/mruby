--- conflicted
+++ resolved
@@ -1315,12 +1315,7 @@
   struct RClass *numeric, *integer, *fixnum, *fl;
 
   /* Numeric Class */
-<<<<<<< HEAD
-  numeric = mrb_define_class(mrb, "Numeric",  mrb->object_class);
-=======
   numeric = mrb_define_class(mrb, "Numeric",  mrb->object_class);                /* 15.2.7 */
-  mrb_include_module(mrb, numeric, mrb_class_get(mrb, "Comparable"));
->>>>>>> f3f99fa2
 
   mrb_define_method(mrb, numeric, "**",       num_pow,        MRB_ARGS_REQ(1));
   mrb_define_method(mrb, numeric, "/",        num_div,        MRB_ARGS_REQ(1));  /* 15.2.8.3.4  */
@@ -1330,7 +1325,7 @@
   /* Integer Class */
   integer = mrb_define_class(mrb, "Integer",  numeric);                          /* 15.2.8 */
   mrb_undef_class_method(mrb, integer, "new");
-  mrb_define_method(mrb, integer, "to_i", int_to_i, MRB_ARGS_NONE());              /* 15.2.8.3.24 */
+  mrb_define_method(mrb, integer, "to_i", int_to_i, MRB_ARGS_NONE());            /* 15.2.8.3.24 */
   mrb_define_method(mrb, integer, "to_int", int_to_i, MRB_ARGS_NONE());
 
   fixnum = mrb->fixnum_class = mrb_define_class(mrb, "Fixnum", integer);
