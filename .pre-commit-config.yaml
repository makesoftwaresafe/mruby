--- conflicted
+++ resolved
@@ -10,18 +10,15 @@
     hooks:
       - id: identity
       - id: check-hooks-apply
-<<<<<<< HEAD
   - repo: https://github.com/gitleaks/gitleaks
     rev: v8.20.1
     hooks:
       - id: gitleaks
-=======
   - repo: https://github.com/shssoichiro/oxipng
     rev: v9.1.2
     hooks:
       - id: oxipng
         args: ["-o", "4", "--strip", "safe", "--alpha"]
->>>>>>> f1863163
   - repo: https://github.com/pre-commit/pre-commit-hooks
     rev: v5.0.0
     hooks:
