--- conflicted
+++ resolved
@@ -64,7 +64,6 @@
   assert_equal [1], a
 end
 
-<<<<<<< HEAD
 assert('undef with 127 or more arguments') do
   assert_raise NameError do
     undef
@@ -81,7 +80,8 @@
       next A,A,A,A,A,A,A,A,A,A,A,A,A,A,A,A,A,A,A,A,A,A,A,A,A,A,A,A,A,A,A,A,A,A,A,A,A,A,A,A,A,A,A,A,A,A,A,A,A,A,A,A,A,A,A,A,A,A,A,A,A,A,A,A,A,A,A,A,A,A,A,A,A,A,A,A,A,A,A,A,A,A,A,A,A,A,A,A,A,A,A,A,A,A,A,A,A,A,A,A,A,A,A,A,A,A,A,A,A,A,A,A,A,A,A,A,A,A,A,A,A,A,A,A,A,A,A
     end
   end
-=======
+end
+
 assert('negate literal register alignment') do
   a = *case
   when 0
@@ -90,5 +90,4 @@
   end
 
   assert_equal [2], a
->>>>>>> d56a19cb
 end