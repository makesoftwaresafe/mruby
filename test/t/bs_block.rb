--- conflicted
+++ resolved
@@ -515,13 +515,14 @@
 
 assert('BS Block 38') do
   def iter
-<<<<<<< HEAD
     yield 1,2,3,4,5,6
   end
 
   assert_equal [1,2,3,4,5], iter{|a,b,c=:c,d,e| [a,b,c,d,e]}
 end
-=======
+
+assert('BS Block 39') do
+  def iter
     yield 1
   end
 
@@ -530,5 +531,4 @@
       [a, b, c]
     }
   end
-end
->>>>>>> 670a457e
+end