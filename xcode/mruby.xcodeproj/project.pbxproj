// !$*UTF8*$!
{
	archiveVersion = 1;
	classes = {
	};
	objectVersion = 46;
	objects = {

/* Begin PBXAggregateTarget section */
<<<<<<< HEAD
		88C19D95157D7593002ABAEA /* all binaries */ = {
			isa = PBXAggregateTarget;
			buildConfigurationList = 88C19D98157D7594002ABAEA /* Build configuration list for PBXAggregateTarget "all binaries" */;
			buildPhases = (
				88C19DA2157D75F2002ABAEA /* ShellScript */,
			);
			dependencies = (
				88C19D9B157D759D002ABAEA /* PBXTargetDependency */,
				88C19D9D157D75A1002ABAEA /* PBXTargetDependency */,
				88C19D9F157D75A3002ABAEA /* PBXTargetDependency */,
				88C19DA1157D75A6002ABAEA /* PBXTargetDependency */,
			);
			name = "all binaries";
			productName = binaries;
=======
		88D0984E15CFF54A002E0BE8 /* build all */ = {
			isa = PBXAggregateTarget;
			buildConfigurationList = 88D0985115CFF54A002E0BE8 /* Build configuration list for PBXAggregateTarget "build all" */;
			buildPhases = (
			);
			dependencies = (
				88D0985415CFF561002E0BE8 /* PBXTargetDependency */,
				88D0985615CFF561002E0BE8 /* PBXTargetDependency */,
				88D0985815CFF561002E0BE8 /* PBXTargetDependency */,
				88D0985A15CFF561002E0BE8 /* PBXTargetDependency */,
				88D0985C15CFF561002E0BE8 /* PBXTargetDependency */,
				88D0985E15CFF561002E0BE8 /* PBXTargetDependency */,
				88D0986015CFF561002E0BE8 /* PBXTargetDependency */,
			);
			name = "build all";
			productName = "make all";
>>>>>>> 193c98ae
		};
/* End PBXAggregateTarget section */

/* Begin PBXBuildFile section */
		8844359B157730E1007F95A4 /* mrbtest.c in Sources */ = {isa = PBXBuildFile; fileRef = 8844359A157730DB007F95A4 /* mrbtest.c */; };
		8844359C15773120007F95A4 /* libmruby.a in Frameworks */ = {isa = PBXBuildFile; fileRef = 8844353E1576F1A3007F95A4 /* libmruby.a */; };
		8844359F15773215007F95A4 /* driver.c in Sources */ = {isa = PBXBuildFile; fileRef = 8844356415772EF0007F95A4 /* driver.c */; };
		88760A97157591E100113BFB /* mrbc.c in Sources */ = {isa = PBXBuildFile; fileRef = 88BF34C4156C997100F12AC7 /* mrbc.c */; };
		88760AEA15759F9700113BFB /* y.tab.c in Sources */ = {isa = PBXBuildFile; fileRef = 88EDC30215757CB40098CF0D /* y.tab.c */; };
		88760AEB15759F9700113BFB /* array.c in Sources */ = {isa = PBXBuildFile; fileRef = 88BF34D4156C998200F12AC7 /* array.c */; };
		88760AED15759F9700113BFB /* cdump.c in Sources */ = {isa = PBXBuildFile; fileRef = 88BF34D6156C998200F12AC7 /* cdump.c */; };
		88760AEE15759F9700113BFB /* class.c in Sources */ = {isa = PBXBuildFile; fileRef = 88BF34D7156C998200F12AC7 /* class.c */; };
		88760AEF15759F9700113BFB /* codegen.c in Sources */ = {isa = PBXBuildFile; fileRef = 88BF34D9156C998200F12AC7 /* codegen.c */; };
		88760AF015759F9700113BFB /* compar.c in Sources */ = {isa = PBXBuildFile; fileRef = 88BF34DA156C998200F12AC7 /* compar.c */; };
		88760AF115759F9700113BFB /* crc.c in Sources */ = {isa = PBXBuildFile; fileRef = 88BF34DB156C998200F12AC7 /* crc.c */; };
		88760AF215759F9700113BFB /* dump.c in Sources */ = {isa = PBXBuildFile; fileRef = 88BF34DC156C998200F12AC7 /* dump.c */; };
		88760AF415759F9700113BFB /* enum.c in Sources */ = {isa = PBXBuildFile; fileRef = 88BF34DF156C998200F12AC7 /* enum.c */; };
		88760AF515759F9700113BFB /* error.c in Sources */ = {isa = PBXBuildFile; fileRef = 88BF34E0156C998200F12AC7 /* error.c */; };
		88760AF615759F9700113BFB /* etc.c in Sources */ = {isa = PBXBuildFile; fileRef = 88BF34E2156C998200F12AC7 /* etc.c */; };
		88760AF715759F9700113BFB /* gc.c in Sources */ = {isa = PBXBuildFile; fileRef = 88BF34E5156C998200F12AC7 /* gc.c */; };
		88760AF815759F9700113BFB /* hash.c in Sources */ = {isa = PBXBuildFile; fileRef = 88BF34E7156C998200F12AC7 /* hash.c */; };
		88760AF915759F9700113BFB /* init.c in Sources */ = {isa = PBXBuildFile; fileRef = 88BF34E8156C998200F12AC7 /* init.c */; };
		88760AFA15759F9700113BFB /* init_ext.c in Sources */ = {isa = PBXBuildFile; fileRef = 88BF34EA156C998200F12AC7 /* init_ext.c */; };
		88760AFB15759F9700113BFB /* kernel.c in Sources */ = {isa = PBXBuildFile; fileRef = 88BF34EB156C998200F12AC7 /* kernel.c */; };
		88760AFC15759F9700113BFB /* load.c in Sources */ = {isa = PBXBuildFile; fileRef = 88BF34EE156C998200F12AC7 /* load.c */; };
		88760AFD15759F9700113BFB /* math.c in Sources */ = {isa = PBXBuildFile; fileRef = 88BF34F0156C998200F12AC7 /* math.c */; };
		88760AFE15759F9700113BFB /* numeric.c in Sources */ = {isa = PBXBuildFile; fileRef = 88BF34F4156C998200F12AC7 /* numeric.c */; };
		88760AFF15759F9700113BFB /* object.c in Sources */ = {isa = PBXBuildFile; fileRef = 88BF34F5156C998200F12AC7 /* object.c */; };
		88760B0015759F9700113BFB /* pool.c in Sources */ = {isa = PBXBuildFile; fileRef = 88BF34F9156C998200F12AC7 /* pool.c */; };
		88760B0115759F9700113BFB /* print.c in Sources */ = {isa = PBXBuildFile; fileRef = 88BF34FA156C998200F12AC7 /* print.c */; };
		88760B0215759F9700113BFB /* proc.c in Sources */ = {isa = PBXBuildFile; fileRef = 88BF34FB156C998200F12AC7 /* proc.c */; };
		88760B0315759F9700113BFB /* range.c in Sources */ = {isa = PBXBuildFile; fileRef = 88BF34FC156C998200F12AC7 /* range.c */; };
		88760B0415759F9700113BFB /* re.c in Sources */ = {isa = PBXBuildFile; fileRef = 88BF34FD156C998200F12AC7 /* re.c */; };
		88760B0515759F9700113BFB /* regcomp.c in Sources */ = {isa = PBXBuildFile; fileRef = 88BF34FF156C998200F12AC7 /* regcomp.c */; };
		88760B0615759F9700113BFB /* regenc.c in Sources */ = {isa = PBXBuildFile; fileRef = 88BF3500156C998200F12AC7 /* regenc.c */; };
		88760B0715759F9700113BFB /* regerror.c in Sources */ = {isa = PBXBuildFile; fileRef = 88BF3502156C998200F12AC7 /* regerror.c */; };
		88760B0815759F9700113BFB /* regexec.c in Sources */ = {isa = PBXBuildFile; fileRef = 88BF3504156C998200F12AC7 /* regexec.c */; };
		88760B0915759F9700113BFB /* regparse.c in Sources */ = {isa = PBXBuildFile; fileRef = 88BF3506156C998200F12AC7 /* regparse.c */; };
		88760B0A15759F9700113BFB /* sprintf.c in Sources */ = {isa = PBXBuildFile; fileRef = 88BF3508156C998200F12AC7 /* sprintf.c */; };
		88760B0B15759F9700113BFB /* st.c in Sources */ = {isa = PBXBuildFile; fileRef = 88BF3509156C998200F12AC7 /* st.c */; };
		88760B0C15759F9700113BFB /* state.c in Sources */ = {isa = PBXBuildFile; fileRef = 88BF350B156C998200F12AC7 /* state.c */; };
		88760B0D15759F9700113BFB /* string.c in Sources */ = {isa = PBXBuildFile; fileRef = 88BF350C156C998200F12AC7 /* string.c */; };
		88760B0E15759F9700113BFB /* struct.c in Sources */ = {isa = PBXBuildFile; fileRef = 88BF350D156C998200F12AC7 /* struct.c */; };
		88760B0F15759F9700113BFB /* symbol.c in Sources */ = {isa = PBXBuildFile; fileRef = 88BF350E156C998200F12AC7 /* symbol.c */; };
		88760B1015759F9700113BFB /* time.c in Sources */ = {isa = PBXBuildFile; fileRef = 88BF350F156C998200F12AC7 /* time.c */; };
		88760B1515759F9700113BFB /* variable.c in Sources */ = {isa = PBXBuildFile; fileRef = 88BF3515156C998200F12AC7 /* variable.c */; };
		88760B1615759F9700113BFB /* vm.c in Sources */ = {isa = PBXBuildFile; fileRef = 88BF3518156C998200F12AC7 /* vm.c */; };
		88760B1915769C3E00113BFB /* libmruby_core.a in Frameworks */ = {isa = PBXBuildFile; fileRef = 88760B1715769BE400113BFB /* libmruby_core.a */; };
		88760B1D15769CEE00113BFB /* mrblib.c in Sources */ = {isa = PBXBuildFile; fileRef = 88760B1C15769CEE00113BFB /* mrblib.c */; };
		88760B1E15769D2000113BFB /* libmruby_core.a in Frameworks */ = {isa = PBXBuildFile; fileRef = 88760B1715769BE400113BFB /* libmruby_core.a */; };
		88760B3015769E8D00113BFB /* mruby.c in Sources */ = {isa = PBXBuildFile; fileRef = 88BF34C8156C997100F12AC7 /* mruby.c */; };
		88760B3115769E9400113BFB /* libmruby.a in Frameworks */ = {isa = PBXBuildFile; fileRef = 88760B1F15769E2D00113BFB /* libmruby.a */; };
		88760B3815769F3000113BFB /* libmruby.a in Frameworks */ = {isa = PBXBuildFile; fileRef = 88760B1F15769E2D00113BFB /* libmruby.a */; };
		88760B3E15769F5000113BFB /* mirb.c in Sources */ = {isa = PBXBuildFile; fileRef = 88BF34C0156C997100F12AC7 /* mirb.c */; };
		88760B811576A33100113BFB /* InfoPlist.strings in Resources */ = {isa = PBXBuildFile; fileRef = 88760B7F1576A33100113BFB /* InfoPlist.strings */; };
		88760B8C1576A37600113BFB /* mrbconf.h in Headers */ = {isa = PBXBuildFile; fileRef = 88BF3558156C99B200F12AC7 /* mrbconf.h */; };
		88760B8D1576A37600113BFB /* array.h in Headers */ = {isa = PBXBuildFile; fileRef = 88BF355A156C99B200F12AC7 /* array.h */; };
		88760B8E1576A37600113BFB /* cdump.h in Headers */ = {isa = PBXBuildFile; fileRef = 88BF355B156C99B200F12AC7 /* cdump.h */; };
		88760B8F1576A37600113BFB /* class.h in Headers */ = {isa = PBXBuildFile; fileRef = 88BF355C156C99B200F12AC7 /* class.h */; };
		88760B901576A37600113BFB /* compile.h in Headers */ = {isa = PBXBuildFile; fileRef = 88BF355D156C99B200F12AC7 /* compile.h */; };
		88760B911576A37600113BFB /* data.h in Headers */ = {isa = PBXBuildFile; fileRef = 88BF355E156C99B200F12AC7 /* data.h */; };
		88760B921576A37600113BFB /* dump.h in Headers */ = {isa = PBXBuildFile; fileRef = 88BF355F156C99B200F12AC7 /* dump.h */; };
		88760B931576A37600113BFB /* hash.h in Headers */ = {isa = PBXBuildFile; fileRef = 88BF3560156C99B200F12AC7 /* hash.h */; };
		88760B941576A37600113BFB /* irep.h in Headers */ = {isa = PBXBuildFile; fileRef = 88BF3561156C99B200F12AC7 /* irep.h */; };
		88760B951576A37600113BFB /* khash.h in Headers */ = {isa = PBXBuildFile; fileRef = 88BF3562156C99B200F12AC7 /* khash.h */; };
		88760B961576A37600113BFB /* numeric.h in Headers */ = {isa = PBXBuildFile; fileRef = 88BF3563156C99B200F12AC7 /* numeric.h */; };
		88760B971576A37600113BFB /* object.h in Headers */ = {isa = PBXBuildFile; fileRef = 88BF3564156C99B200F12AC7 /* object.h */; };
		88760B981576A37600113BFB /* proc.h in Headers */ = {isa = PBXBuildFile; fileRef = 88BF3565156C99B200F12AC7 /* proc.h */; };
		88760B991576A37600113BFB /* range.h in Headers */ = {isa = PBXBuildFile; fileRef = 88BF3566156C99B200F12AC7 /* range.h */; };
		88760B9A1576A37600113BFB /* string.h in Headers */ = {isa = PBXBuildFile; fileRef = 88BF3567156C99B200F12AC7 /* string.h */; };
		88760B9B1576A37600113BFB /* struct.h in Headers */ = {isa = PBXBuildFile; fileRef = 88BF3568156C99B200F12AC7 /* struct.h */; };
		88760B9C1576A37600113BFB /* variable.h in Headers */ = {isa = PBXBuildFile; fileRef = 88BF3569156C99B200F12AC7 /* variable.h */; };
		88760B9D1576A37600113BFB /* mruby.h in Headers */ = {isa = PBXBuildFile; fileRef = 88BF356A156C99B200F12AC7 /* mruby.h */; };
		88760B9F1576A4A200113BFB /* mrblib.c in Sources */ = {isa = PBXBuildFile; fileRef = 88760B1C15769CEE00113BFB /* mrblib.c */; };
		88760BA01576A4A700113BFB /* libmruby_core.a in Frameworks */ = {isa = PBXBuildFile; fileRef = 88760B1715769BE400113BFB /* libmruby_core.a */; };
/* End PBXBuildFile section */

/* Begin PBXContainerItemProxy section */
		8844359D15773126007F95A4 /* PBXContainerItemProxy */ = {
			isa = PBXContainerItemProxy;
			containerPortal = 88BF3371156C992100F12AC7 /* Project object */;
			proxyType = 1;
			remoteGlobalIDString = 88760AA115759B4F00113BFB;
			remoteInfo = ruby_lib;
		};
		88760ADE15759C1C00113BFB /* PBXContainerItemProxy */ = {
			isa = PBXContainerItemProxy;
			containerPortal = 88BF3371156C992100F12AC7 /* Project object */;
			proxyType = 1;
			remoteGlobalIDString = 88760A8A157590F000113BFB;
			remoteInfo = mrbc;
		};
		88760B1A15769C5E00113BFB /* PBXContainerItemProxy */ = {
			isa = PBXContainerItemProxy;
			containerPortal = 88BF3371156C992100F12AC7 /* Project object */;
			proxyType = 1;
			remoteGlobalIDString = 88760AE415759EFE00113BFB;
			remoteInfo = mruby_core;
		};
		88760B2E15769E8000113BFB /* PBXContainerItemProxy */ = {
			isa = PBXContainerItemProxy;
			containerPortal = 88BF3371156C992100F12AC7 /* Project object */;
			proxyType = 1;
			remoteGlobalIDString = 88760AA115759B4F00113BFB;
			remoteInfo = ruby_lib;
		};
		88760B3415769F3000113BFB /* PBXContainerItemProxy */ = {
			isa = PBXContainerItemProxy;
			containerPortal = 88BF3371156C992100F12AC7 /* Project object */;
			proxyType = 1;
			remoteGlobalIDString = 88760AA115759B4F00113BFB;
			remoteInfo = ruby_lib;
		};
		88760B891576A35C00113BFB /* PBXContainerItemProxy */ = {
			isa = PBXContainerItemProxy;
			containerPortal = 88BF3371156C992100F12AC7 /* Project object */;
			proxyType = 1;
			remoteGlobalIDString = 88760AA115759B4F00113BFB;
			remoteInfo = ruby_lib;
		};
<<<<<<< HEAD
		88C19D9A157D759D002ABAEA /* PBXContainerItemProxy */ = {
=======
		88D0985315CFF561002E0BE8 /* PBXContainerItemProxy */ = {
			isa = PBXContainerItemProxy;
			containerPortal = 88BF3371156C992100F12AC7 /* Project object */;
			proxyType = 1;
			remoteGlobalIDString = 88760AE415759EFE00113BFB;
			remoteInfo = mruby_core;
		};
		88D0985515CFF561002E0BE8 /* PBXContainerItemProxy */ = {
>>>>>>> 193c98ae
			isa = PBXContainerItemProxy;
			containerPortal = 88BF3371156C992100F12AC7 /* Project object */;
			proxyType = 1;
			remoteGlobalIDString = 88760A8A157590F000113BFB;
			remoteInfo = mrbc;
		};
<<<<<<< HEAD
		88C19D9C157D75A1002ABAEA /* PBXContainerItemProxy */ = {
			isa = PBXContainerItemProxy;
			containerPortal = 88BF3371156C992100F12AC7 /* Project object */;
			proxyType = 1;
			remoteGlobalIDString = 88760B3215769F3000113BFB;
			remoteInfo = mirb;
		};
		88C19D9E157D75A3002ABAEA /* PBXContainerItemProxy */ = {
=======
		88D0985715CFF561002E0BE8 /* PBXContainerItemProxy */ = {
			isa = PBXContainerItemProxy;
			containerPortal = 88BF3371156C992100F12AC7 /* Project object */;
			proxyType = 1;
			remoteGlobalIDString = 88760AA115759B4F00113BFB;
			remoteInfo = ruby_lib;
		};
		88D0985915CFF561002E0BE8 /* PBXContainerItemProxy */ = {
>>>>>>> 193c98ae
			isa = PBXContainerItemProxy;
			containerPortal = 88BF3371156C992100F12AC7 /* Project object */;
			proxyType = 1;
			remoteGlobalIDString = 88760B2315769E6100113BFB;
			remoteInfo = mruby;
		};
<<<<<<< HEAD
		88C19DA0157D75A6002ABAEA /* PBXContainerItemProxy */ = {
=======
		88D0985B15CFF561002E0BE8 /* PBXContainerItemProxy */ = {
			isa = PBXContainerItemProxy;
			containerPortal = 88BF3371156C992100F12AC7 /* Project object */;
			proxyType = 1;
			remoteGlobalIDString = 88760B3215769F3000113BFB;
			remoteInfo = mirb;
		};
		88D0985D15CFF561002E0BE8 /* PBXContainerItemProxy */ = {
>>>>>>> 193c98ae
			isa = PBXContainerItemProxy;
			containerPortal = 88BF3371156C992100F12AC7 /* Project object */;
			proxyType = 1;
			remoteGlobalIDString = 8844358E1577301B007F95A4;
			remoteInfo = mrbtest;
		};
<<<<<<< HEAD
=======
		88D0985F15CFF561002E0BE8 /* PBXContainerItemProxy */ = {
			isa = PBXContainerItemProxy;
			containerPortal = 88BF3371156C992100F12AC7 /* Project object */;
			proxyType = 1;
			remoteGlobalIDString = 88760B731576A33100113BFB;
			remoteInfo = mruby_fw;
		};
>>>>>>> 193c98ae
/* End PBXContainerItemProxy section */

/* Begin PBXFileReference section */
		8844353B1576F1A3007F95A4 /* libmruby_core.a */ = {isa = PBXFileReference; explicitFileType = archive.ar; includeInIndex = 0; path = libmruby_core.a; sourceTree = BUILT_PRODUCTS_DIR; };
		8844353C1576F1A3007F95A4 /* mrbc */ = {isa = PBXFileReference; explicitFileType = "compiled.mach-o.executable"; includeInIndex = 0; path = mrbc; sourceTree = BUILT_PRODUCTS_DIR; };
		8844353E1576F1A3007F95A4 /* libmruby.a */ = {isa = PBXFileReference; explicitFileType = archive.ar; includeInIndex = 0; path = libmruby.a; sourceTree = BUILT_PRODUCTS_DIR; };
		8844353F1576F1A3007F95A4 /* mruby.framework */ = {isa = PBXFileReference; explicitFileType = wrapper.framework; includeInIndex = 0; path = mruby.framework; sourceTree = BUILT_PRODUCTS_DIR; };
		8844356215772EF0007F95A4 /* assert.rb */ = {isa = PBXFileReference; lastKnownFileType = text.script.ruby; path = assert.rb; sourceTree = "<group>"; };
		8844356415772EF0007F95A4 /* driver.c */ = {isa = PBXFileReference; lastKnownFileType = sourcecode.c.c; path = driver.c; sourceTree = "<group>"; };
		8844356515772EF0007F95A4 /* init_mrbtest.c */ = {isa = PBXFileReference; lastKnownFileType = sourcecode.c.c; path = init_mrbtest.c; sourceTree = "<group>"; };
		8844356815772EF0007F95A4 /* argumenterror.rb */ = {isa = PBXFileReference; lastKnownFileType = text.script.ruby; path = argumenterror.rb; sourceTree = "<group>"; };
		8844356915772EF0007F95A4 /* array.rb */ = {isa = PBXFileReference; lastKnownFileType = text.script.ruby; path = array.rb; sourceTree = "<group>"; };
		8844356A15772EF0007F95A4 /* bs_block.rb */ = {isa = PBXFileReference; lastKnownFileType = text.script.ruby; path = bs_block.rb; sourceTree = "<group>"; };
		8844356B15772EF0007F95A4 /* bs_literal.rb */ = {isa = PBXFileReference; lastKnownFileType = text.script.ruby; path = bs_literal.rb; sourceTree = "<group>"; };
		8844356C15772EF0007F95A4 /* class.rb */ = {isa = PBXFileReference; lastKnownFileType = text.script.ruby; path = class.rb; sourceTree = "<group>"; };
		8844356D15772EF0007F95A4 /* enumerable.rb */ = {isa = PBXFileReference; lastKnownFileType = text.script.ruby; path = enumerable.rb; sourceTree = "<group>"; };
		8844356E15772EF0007F95A4 /* exception.rb */ = {isa = PBXFileReference; lastKnownFileType = text.script.ruby; path = exception.rb; sourceTree = "<group>"; };
		8844356F15772EF0007F95A4 /* false.rb */ = {isa = PBXFileReference; lastKnownFileType = text.script.ruby; path = false.rb; sourceTree = "<group>"; };
		8844357015772EF0007F95A4 /* float.rb */ = {isa = PBXFileReference; lastKnownFileType = text.script.ruby; path = float.rb; sourceTree = "<group>"; };
		8844357115772EF0007F95A4 /* hash.rb */ = {isa = PBXFileReference; lastKnownFileType = text.script.ruby; path = hash.rb; sourceTree = "<group>"; };
		8844357215772EF0007F95A4 /* indexerror.rb */ = {isa = PBXFileReference; lastKnownFileType = text.script.ruby; path = indexerror.rb; sourceTree = "<group>"; };
		8844357315772EF0007F95A4 /* integer.rb */ = {isa = PBXFileReference; lastKnownFileType = text.script.ruby; path = integer.rb; sourceTree = "<group>"; };
		8844357415772EF0007F95A4 /* kernel.rb */ = {isa = PBXFileReference; lastKnownFileType = text.script.ruby; path = kernel.rb; sourceTree = "<group>"; };
		8844357515772EF0007F95A4 /* literals.rb */ = {isa = PBXFileReference; lastKnownFileType = text.script.ruby; path = literals.rb; sourceTree = "<group>"; };
		8844357615772EF0007F95A4 /* localjumperror.rb */ = {isa = PBXFileReference; lastKnownFileType = text.script.ruby; path = localjumperror.rb; sourceTree = "<group>"; };
		8844357715772EF0007F95A4 /* math.rb */ = {isa = PBXFileReference; lastKnownFileType = text.script.ruby; path = math.rb; sourceTree = "<group>"; };
		8844357815772EF0007F95A4 /* module.rb */ = {isa = PBXFileReference; lastKnownFileType = text.script.ruby; path = module.rb; sourceTree = "<group>"; };
		8844357915772EF0007F95A4 /* nameerror.rb */ = {isa = PBXFileReference; lastKnownFileType = text.script.ruby; path = nameerror.rb; sourceTree = "<group>"; };
		8844357A15772EF0007F95A4 /* nil.rb */ = {isa = PBXFileReference; lastKnownFileType = text.script.ruby; path = nil.rb; sourceTree = "<group>"; };
		8844357B15772EF0007F95A4 /* nomethoderror.rb */ = {isa = PBXFileReference; lastKnownFileType = text.script.ruby; path = nomethoderror.rb; sourceTree = "<group>"; };
		8844357C15772EF0007F95A4 /* numeric.rb */ = {isa = PBXFileReference; lastKnownFileType = text.script.ruby; path = numeric.rb; sourceTree = "<group>"; };
		8844357D15772EF0007F95A4 /* object.rb */ = {isa = PBXFileReference; lastKnownFileType = text.script.ruby; path = object.rb; sourceTree = "<group>"; };
		8844357E15772EF0007F95A4 /* proc.rb */ = {isa = PBXFileReference; lastKnownFileType = text.script.ruby; path = proc.rb; sourceTree = "<group>"; };
		8844357F15772EF0007F95A4 /* range.rb */ = {isa = PBXFileReference; lastKnownFileType = text.script.ruby; path = range.rb; sourceTree = "<group>"; };
		8844358015772EF0007F95A4 /* rangeerror.rb */ = {isa = PBXFileReference; lastKnownFileType = text.script.ruby; path = rangeerror.rb; sourceTree = "<group>"; };
		8844358115772EF0007F95A4 /* regexperror.rb */ = {isa = PBXFileReference; lastKnownFileType = text.script.ruby; path = regexperror.rb; sourceTree = "<group>"; };
		8844358215772EF0007F95A4 /* runtimeerror.rb */ = {isa = PBXFileReference; lastKnownFileType = text.script.ruby; path = runtimeerror.rb; sourceTree = "<group>"; };
		8844358315772EF0007F95A4 /* standarderror.rb */ = {isa = PBXFileReference; lastKnownFileType = text.script.ruby; path = standarderror.rb; sourceTree = "<group>"; };
		8844358415772EF0007F95A4 /* string.rb */ = {isa = PBXFileReference; lastKnownFileType = text.script.ruby; path = string.rb; sourceTree = "<group>"; };
		8844358515772EF0007F95A4 /* struct.rb */ = {isa = PBXFileReference; lastKnownFileType = text.script.ruby; path = struct.rb; sourceTree = "<group>"; };
		8844358615772EF0007F95A4 /* symbol.rb */ = {isa = PBXFileReference; lastKnownFileType = text.script.ruby; path = symbol.rb; sourceTree = "<group>"; };
		8844358715772EF0007F95A4 /* time.rb */ = {isa = PBXFileReference; lastKnownFileType = text.script.ruby; path = time.rb; sourceTree = "<group>"; };
		8844358815772EF0007F95A4 /* true.rb */ = {isa = PBXFileReference; lastKnownFileType = text.script.ruby; path = true.rb; sourceTree = "<group>"; };
		8844358915772EF0007F95A4 /* typeerror.rb */ = {isa = PBXFileReference; lastKnownFileType = text.script.ruby; path = typeerror.rb; sourceTree = "<group>"; };
		8844358F1577301B007F95A4 /* mrbtest */ = {isa = PBXFileReference; explicitFileType = "compiled.mach-o.executable"; includeInIndex = 0; path = mrbtest; sourceTree = BUILT_PRODUCTS_DIR; };
		8844359A157730DB007F95A4 /* mrbtest.c */ = {isa = PBXFileReference; lastKnownFileType = sourcecode.c.c; path = mrbtest.c; sourceTree = "<group>"; };
		88760A9D1575991600113BFB /* mrbc */ = {isa = PBXFileReference; lastKnownFileType = "compiled.mach-o.executable"; name = mrbc; path = build/mrbc; sourceTree = "<group>"; };
		88760B1715769BE400113BFB /* libmruby_core.a */ = {isa = PBXFileReference; explicitFileType = archive.ar; name = libmruby_core.a; path = build/lib/libmruby_core.a; sourceTree = "<group>"; };
		88760B1C15769CEE00113BFB /* mrblib.c */ = {isa = PBXFileReference; fileEncoding = 4; lastKnownFileType = sourcecode.c.c; path = mrblib.c; sourceTree = "<group>"; };
		88760B1F15769E2D00113BFB /* libmruby.a */ = {isa = PBXFileReference; explicitFileType = archive.ar; name = libmruby.a; path = build/lib/libmruby.a; sourceTree = "<group>"; };
		88760B2415769E6100113BFB /* mruby */ = {isa = PBXFileReference; explicitFileType = "compiled.mach-o.executable"; includeInIndex = 0; path = mruby; sourceTree = BUILT_PRODUCTS_DIR; };
		88760B3C15769F3000113BFB /* mirb */ = {isa = PBXFileReference; explicitFileType = "compiled.mach-o.executable"; includeInIndex = 0; path = mirb; sourceTree = BUILT_PRODUCTS_DIR; };
		88760B7E1576A33100113BFB /* mruby_fw-Info.plist */ = {isa = PBXFileReference; lastKnownFileType = text.plist.xml; path = "mruby_fw-Info.plist"; sourceTree = "<group>"; };
		88760B801576A33100113BFB /* en */ = {isa = PBXFileReference; lastKnownFileType = text.plist.strings; name = en; path = en.lproj/InfoPlist.strings; sourceTree = "<group>"; };
		88760B821576A33100113BFB /* mruby_fw-Prefix.pch */ = {isa = PBXFileReference; lastKnownFileType = sourcecode.c.h; path = "mruby_fw-Prefix.pch"; sourceTree = "<group>"; };
		88BF34C0156C997100F12AC7 /* mirb.c */ = {isa = PBXFileReference; fileEncoding = 4; lastKnownFileType = sourcecode.c.c; path = mirb.c; sourceTree = "<group>"; };
		88BF34C4156C997100F12AC7 /* mrbc.c */ = {isa = PBXFileReference; fileEncoding = 4; lastKnownFileType = sourcecode.c.c; path = mrbc.c; sourceTree = "<group>"; };
		88BF34C8156C997100F12AC7 /* mruby.c */ = {isa = PBXFileReference; fileEncoding = 4; lastKnownFileType = sourcecode.c.c; path = mruby.c; sourceTree = "<group>"; };
		88BF34CB156C997100F12AC7 /* xpcat.c */ = {isa = PBXFileReference; fileEncoding = 4; lastKnownFileType = sourcecode.c.c; path = xpcat.c; sourceTree = "<group>"; };
		88BF34D4156C998200F12AC7 /* array.c */ = {isa = PBXFileReference; fileEncoding = 4; lastKnownFileType = sourcecode.c.c; path = array.c; sourceTree = "<group>"; };
		88BF34D6156C998200F12AC7 /* cdump.c */ = {isa = PBXFileReference; fileEncoding = 4; lastKnownFileType = sourcecode.c.c; path = cdump.c; sourceTree = "<group>"; };
		88BF34D7156C998200F12AC7 /* class.c */ = {isa = PBXFileReference; fileEncoding = 4; lastKnownFileType = sourcecode.c.c; path = class.c; sourceTree = "<group>"; };
		88BF34D9156C998200F12AC7 /* codegen.c */ = {isa = PBXFileReference; fileEncoding = 4; lastKnownFileType = sourcecode.c.c; path = codegen.c; sourceTree = "<group>"; };
		88BF34DA156C998200F12AC7 /* compar.c */ = {isa = PBXFileReference; fileEncoding = 4; lastKnownFileType = sourcecode.c.c; path = compar.c; sourceTree = "<group>"; };
		88BF34DB156C998200F12AC7 /* crc.c */ = {isa = PBXFileReference; fileEncoding = 4; lastKnownFileType = sourcecode.c.c; path = crc.c; sourceTree = "<group>"; };
		88BF34DC156C998200F12AC7 /* dump.c */ = {isa = PBXFileReference; fileEncoding = 4; lastKnownFileType = sourcecode.c.c; path = dump.c; sourceTree = "<group>"; };
		88BF34DE156C998200F12AC7 /* encoding.h */ = {isa = PBXFileReference; fileEncoding = 4; lastKnownFileType = sourcecode.c.h; path = encoding.h; sourceTree = "<group>"; };
		88BF34DF156C998200F12AC7 /* enum.c */ = {isa = PBXFileReference; fileEncoding = 4; lastKnownFileType = sourcecode.c.c; path = enum.c; sourceTree = "<group>"; };
		88BF34E0156C998200F12AC7 /* error.c */ = {isa = PBXFileReference; fileEncoding = 4; lastKnownFileType = sourcecode.c.c; path = error.c; sourceTree = "<group>"; };
		88BF34E1156C998200F12AC7 /* error.h */ = {isa = PBXFileReference; fileEncoding = 4; lastKnownFileType = sourcecode.c.h; path = error.h; sourceTree = "<group>"; };
		88BF34E2156C998200F12AC7 /* etc.c */ = {isa = PBXFileReference; fileEncoding = 4; lastKnownFileType = sourcecode.c.c; path = etc.c; sourceTree = "<group>"; };
		88BF34E5156C998200F12AC7 /* gc.c */ = {isa = PBXFileReference; fileEncoding = 4; lastKnownFileType = sourcecode.c.c; path = gc.c; sourceTree = "<group>"; };
		88BF34E6156C998200F12AC7 /* gc.h */ = {isa = PBXFileReference; fileEncoding = 4; lastKnownFileType = sourcecode.c.h; path = gc.h; sourceTree = "<group>"; };
		88BF34E7156C998200F12AC7 /* hash.c */ = {isa = PBXFileReference; fileEncoding = 4; lastKnownFileType = sourcecode.c.c; path = hash.c; sourceTree = "<group>"; };
		88BF34E8156C998200F12AC7 /* init.c */ = {isa = PBXFileReference; fileEncoding = 4; lastKnownFileType = sourcecode.c.c; path = init.c; sourceTree = "<group>"; };
		88BF34EA156C998200F12AC7 /* init_ext.c */ = {isa = PBXFileReference; fileEncoding = 4; lastKnownFileType = sourcecode.c.c; path = init_ext.c; sourceTree = "<group>"; };
		88BF34EB156C998200F12AC7 /* kernel.c */ = {isa = PBXFileReference; fileEncoding = 4; lastKnownFileType = sourcecode.c.c; path = kernel.c; sourceTree = "<group>"; };
		88BF34EC156C998200F12AC7 /* keywords */ = {isa = PBXFileReference; fileEncoding = 4; lastKnownFileType = text; path = keywords; sourceTree = "<group>"; };
		88BF34ED156C998200F12AC7 /* lex.def */ = {isa = PBXFileReference; fileEncoding = 4; lastKnownFileType = text; path = lex.def; sourceTree = "<group>"; };
		88BF34EE156C998200F12AC7 /* load.c */ = {isa = PBXFileReference; fileEncoding = 4; lastKnownFileType = sourcecode.c.c; path = load.c; sourceTree = "<group>"; };
		88BF34F0156C998200F12AC7 /* math.c */ = {isa = PBXFileReference; fileEncoding = 4; lastKnownFileType = sourcecode.c.c; path = math.c; sourceTree = "<group>"; };
		88BF34F2156C998200F12AC7 /* name2ctype.h */ = {isa = PBXFileReference; fileEncoding = 4; lastKnownFileType = sourcecode.c.h; path = name2ctype.h; sourceTree = "<group>"; };
		88BF34F3156C998200F12AC7 /* node.h */ = {isa = PBXFileReference; fileEncoding = 4; lastKnownFileType = sourcecode.c.h; path = node.h; sourceTree = "<group>"; };
		88BF34F4156C998200F12AC7 /* numeric.c */ = {isa = PBXFileReference; fileEncoding = 4; lastKnownFileType = sourcecode.c.c; path = numeric.c; sourceTree = "<group>"; };
		88BF34F5156C998200F12AC7 /* object.c */ = {isa = PBXFileReference; fileEncoding = 4; lastKnownFileType = sourcecode.c.c; path = object.c; sourceTree = "<group>"; };
		88BF34F6156C998200F12AC7 /* oniguruma.h */ = {isa = PBXFileReference; fileEncoding = 4; lastKnownFileType = sourcecode.c.h; path = oniguruma.h; sourceTree = "<group>"; };
		88BF34F7156C998200F12AC7 /* opcode.h */ = {isa = PBXFileReference; fileEncoding = 4; lastKnownFileType = sourcecode.c.h; path = opcode.h; sourceTree = "<group>"; };
		88BF34F8156C998200F12AC7 /* parse.y */ = {isa = PBXFileReference; fileEncoding = 4; lastKnownFileType = sourcecode.yacc; path = parse.y; sourceTree = "<group>"; };
		88BF34F9156C998200F12AC7 /* pool.c */ = {isa = PBXFileReference; fileEncoding = 4; lastKnownFileType = sourcecode.c.c; path = pool.c; sourceTree = "<group>"; };
		88BF34FA156C998200F12AC7 /* print.c */ = {isa = PBXFileReference; fileEncoding = 4; lastKnownFileType = sourcecode.c.c; path = print.c; sourceTree = "<group>"; };
		88BF34FB156C998200F12AC7 /* proc.c */ = {isa = PBXFileReference; fileEncoding = 4; lastKnownFileType = sourcecode.c.c; path = proc.c; sourceTree = "<group>"; };
		88BF34FC156C998200F12AC7 /* range.c */ = {isa = PBXFileReference; fileEncoding = 4; lastKnownFileType = sourcecode.c.c; path = range.c; sourceTree = "<group>"; };
		88BF34FD156C998200F12AC7 /* re.c */ = {isa = PBXFileReference; fileEncoding = 4; lastKnownFileType = sourcecode.c.c; path = re.c; sourceTree = "<group>"; };
		88BF34FE156C998200F12AC7 /* re.h */ = {isa = PBXFileReference; fileEncoding = 4; lastKnownFileType = sourcecode.c.h; path = re.h; sourceTree = "<group>"; };
		88BF34FF156C998200F12AC7 /* regcomp.c */ = {isa = PBXFileReference; fileEncoding = 4; lastKnownFileType = sourcecode.c.c; path = regcomp.c; sourceTree = "<group>"; };
		88BF3500156C998200F12AC7 /* regenc.c */ = {isa = PBXFileReference; fileEncoding = 4; lastKnownFileType = sourcecode.c.c; path = regenc.c; sourceTree = "<group>"; };
		88BF3501156C998200F12AC7 /* regenc.h */ = {isa = PBXFileReference; fileEncoding = 4; lastKnownFileType = sourcecode.c.h; path = regenc.h; sourceTree = "<group>"; };
		88BF3502156C998200F12AC7 /* regerror.c */ = {isa = PBXFileReference; fileEncoding = 4; lastKnownFileType = sourcecode.c.c; path = regerror.c; sourceTree = "<group>"; };
		88BF3503156C998200F12AC7 /* regex.h */ = {isa = PBXFileReference; fileEncoding = 4; lastKnownFileType = sourcecode.c.h; path = regex.h; sourceTree = "<group>"; };
		88BF3504156C998200F12AC7 /* regexec.c */ = {isa = PBXFileReference; fileEncoding = 4; lastKnownFileType = sourcecode.c.c; path = regexec.c; sourceTree = "<group>"; };
		88BF3505156C998200F12AC7 /* regint.h */ = {isa = PBXFileReference; fileEncoding = 4; lastKnownFileType = sourcecode.c.h; path = regint.h; sourceTree = "<group>"; };
		88BF3506156C998200F12AC7 /* regparse.c */ = {isa = PBXFileReference; fileEncoding = 4; lastKnownFileType = sourcecode.c.c; path = regparse.c; sourceTree = "<group>"; };
		88BF3507156C998200F12AC7 /* regparse.h */ = {isa = PBXFileReference; fileEncoding = 4; lastKnownFileType = sourcecode.c.h; path = regparse.h; sourceTree = "<group>"; };
		88BF3508156C998200F12AC7 /* sprintf.c */ = {isa = PBXFileReference; fileEncoding = 4; lastKnownFileType = sourcecode.c.c; path = sprintf.c; sourceTree = "<group>"; };
		88BF3509156C998200F12AC7 /* st.c */ = {isa = PBXFileReference; fileEncoding = 4; lastKnownFileType = sourcecode.c.c; path = st.c; sourceTree = "<group>"; };
		88BF350A156C998200F12AC7 /* st.h */ = {isa = PBXFileReference; fileEncoding = 4; lastKnownFileType = sourcecode.c.h; path = st.h; sourceTree = "<group>"; };
		88BF350B156C998200F12AC7 /* state.c */ = {isa = PBXFileReference; fileEncoding = 4; lastKnownFileType = sourcecode.c.c; path = state.c; sourceTree = "<group>"; };
		88BF350C156C998200F12AC7 /* string.c */ = {isa = PBXFileReference; fileEncoding = 4; lastKnownFileType = sourcecode.c.c; path = string.c; sourceTree = "<group>"; };
		88BF350D156C998200F12AC7 /* struct.c */ = {isa = PBXFileReference; fileEncoding = 4; lastKnownFileType = sourcecode.c.c; path = struct.c; sourceTree = "<group>"; };
		88BF350E156C998200F12AC7 /* symbol.c */ = {isa = PBXFileReference; fileEncoding = 4; lastKnownFileType = sourcecode.c.c; path = symbol.c; sourceTree = "<group>"; };
		88BF350F156C998200F12AC7 /* time.c */ = {isa = PBXFileReference; fileEncoding = 4; lastKnownFileType = sourcecode.c.c; path = time.c; sourceTree = "<group>"; };
		88BF3515156C998200F12AC7 /* variable.c */ = {isa = PBXFileReference; fileEncoding = 4; lastKnownFileType = sourcecode.c.c; path = variable.c; sourceTree = "<group>"; };
		88BF3518156C998200F12AC7 /* vm.c */ = {isa = PBXFileReference; fileEncoding = 4; lastKnownFileType = sourcecode.c.c; path = vm.c; sourceTree = "<group>"; };
		88BF3558156C99B200F12AC7 /* mrbconf.h */ = {isa = PBXFileReference; fileEncoding = 4; lastKnownFileType = sourcecode.c.h; path = mrbconf.h; sourceTree = "<group>"; };
		88BF355A156C99B200F12AC7 /* array.h */ = {isa = PBXFileReference; fileEncoding = 4; lastKnownFileType = sourcecode.c.h; path = array.h; sourceTree = "<group>"; };
		88BF355B156C99B200F12AC7 /* cdump.h */ = {isa = PBXFileReference; fileEncoding = 4; lastKnownFileType = sourcecode.c.h; path = cdump.h; sourceTree = "<group>"; };
		88BF355C156C99B200F12AC7 /* class.h */ = {isa = PBXFileReference; fileEncoding = 4; lastKnownFileType = sourcecode.c.h; path = class.h; sourceTree = "<group>"; };
		88BF355D156C99B200F12AC7 /* compile.h */ = {isa = PBXFileReference; fileEncoding = 4; lastKnownFileType = sourcecode.c.h; path = compile.h; sourceTree = "<group>"; };
		88BF355E156C99B200F12AC7 /* data.h */ = {isa = PBXFileReference; fileEncoding = 4; lastKnownFileType = sourcecode.c.h; path = data.h; sourceTree = "<group>"; };
		88BF355F156C99B200F12AC7 /* dump.h */ = {isa = PBXFileReference; fileEncoding = 4; lastKnownFileType = sourcecode.c.h; path = dump.h; sourceTree = "<group>"; };
		88BF3560156C99B200F12AC7 /* hash.h */ = {isa = PBXFileReference; fileEncoding = 4; lastKnownFileType = sourcecode.c.h; path = hash.h; sourceTree = "<group>"; };
		88BF3561156C99B200F12AC7 /* irep.h */ = {isa = PBXFileReference; fileEncoding = 4; lastKnownFileType = sourcecode.c.h; path = irep.h; sourceTree = "<group>"; };
		88BF3562156C99B200F12AC7 /* khash.h */ = {isa = PBXFileReference; fileEncoding = 4; lastKnownFileType = sourcecode.c.h; path = khash.h; sourceTree = "<group>"; };
		88BF3563156C99B200F12AC7 /* numeric.h */ = {isa = PBXFileReference; fileEncoding = 4; lastKnownFileType = sourcecode.c.h; path = numeric.h; sourceTree = "<group>"; };
		88BF3564156C99B200F12AC7 /* object.h */ = {isa = PBXFileReference; fileEncoding = 4; lastKnownFileType = sourcecode.c.h; path = object.h; sourceTree = "<group>"; };
		88BF3565156C99B200F12AC7 /* proc.h */ = {isa = PBXFileReference; fileEncoding = 4; lastKnownFileType = sourcecode.c.h; path = proc.h; sourceTree = "<group>"; };
		88BF3566156C99B200F12AC7 /* range.h */ = {isa = PBXFileReference; fileEncoding = 4; lastKnownFileType = sourcecode.c.h; path = range.h; sourceTree = "<group>"; };
		88BF3567156C99B200F12AC7 /* string.h */ = {isa = PBXFileReference; fileEncoding = 4; lastKnownFileType = sourcecode.c.h; path = string.h; sourceTree = "<group>"; };
		88BF3568156C99B200F12AC7 /* struct.h */ = {isa = PBXFileReference; fileEncoding = 4; lastKnownFileType = sourcecode.c.h; path = struct.h; sourceTree = "<group>"; };
		88BF3569156C99B200F12AC7 /* variable.h */ = {isa = PBXFileReference; fileEncoding = 4; lastKnownFileType = sourcecode.c.h; path = variable.h; sourceTree = "<group>"; };
		88BF356A156C99B200F12AC7 /* mruby.h */ = {isa = PBXFileReference; fileEncoding = 4; lastKnownFileType = sourcecode.c.h; path = mruby.h; sourceTree = "<group>"; };
		88BF357E156C99C200F12AC7 /* array.rb */ = {isa = PBXFileReference; fileEncoding = 4; lastKnownFileType = text.script.ruby; path = array.rb; sourceTree = "<group>"; };
		88BF3580156C99C200F12AC7 /* compar.rb */ = {isa = PBXFileReference; fileEncoding = 4; lastKnownFileType = text.script.ruby; path = compar.rb; sourceTree = "<group>"; };
		88BF3581156C99C200F12AC7 /* enum.rb */ = {isa = PBXFileReference; fileEncoding = 4; lastKnownFileType = text.script.ruby; path = enum.rb; sourceTree = "<group>"; };
		88BF3582156C99C200F12AC7 /* error.rb */ = {isa = PBXFileReference; fileEncoding = 4; lastKnownFileType = text.script.ruby; path = error.rb; sourceTree = "<group>"; };
		88BF3583156C99C200F12AC7 /* hash.rb */ = {isa = PBXFileReference; fileEncoding = 4; lastKnownFileType = text.script.ruby; path = hash.rb; sourceTree = "<group>"; };
		88BF3584156C99C200F12AC7 /* init_mrblib.c */ = {isa = PBXFileReference; fileEncoding = 4; lastKnownFileType = sourcecode.c.c; path = init_mrblib.c; sourceTree = "<group>"; };
		88BF3585156C99C200F12AC7 /* kernel.rb */ = {isa = PBXFileReference; fileEncoding = 4; lastKnownFileType = text.script.ruby; path = kernel.rb; sourceTree = "<group>"; };
		88BF3587156C99C200F12AC7 /* numeric.rb */ = {isa = PBXFileReference; fileEncoding = 4; lastKnownFileType = text.script.ruby; path = numeric.rb; sourceTree = "<group>"; };
		88BF3588156C99C200F12AC7 /* print.rb */ = {isa = PBXFileReference; fileEncoding = 4; lastKnownFileType = text.script.ruby; path = print.rb; sourceTree = "<group>"; };
		88BF3589156C99C200F12AC7 /* range.rb */ = {isa = PBXFileReference; fileEncoding = 4; lastKnownFileType = text.script.ruby; path = range.rb; sourceTree = "<group>"; };
		88BF358A156C99C200F12AC7 /* string.rb */ = {isa = PBXFileReference; fileEncoding = 4; lastKnownFileType = text.script.ruby; path = string.rb; sourceTree = "<group>"; };
		88BF358B156C99C200F12AC7 /* struct.rb */ = {isa = PBXFileReference; fileEncoding = 4; lastKnownFileType = text.script.ruby; path = struct.rb; sourceTree = "<group>"; };
		88EDC30215757CB40098CF0D /* y.tab.c */ = {isa = PBXFileReference; fileEncoding = 4; lastKnownFileType = sourcecode.c.c; path = y.tab.c; sourceTree = "<group>"; };
/* End PBXFileReference section */

/* Begin PBXFrameworksBuildPhase section */
		8844358C1577301B007F95A4 /* Frameworks */ = {
			isa = PBXFrameworksBuildPhase;
			buildActionMask = 2147483647;
			files = (
				8844359C15773120007F95A4 /* libmruby.a in Frameworks */,
			);
			runOnlyForDeploymentPostprocessing = 0;
		};
		88760A88157590F000113BFB /* Frameworks */ = {
			isa = PBXFrameworksBuildPhase;
			buildActionMask = 2147483647;
			files = (
				88760B1915769C3E00113BFB /* libmruby_core.a in Frameworks */,
			);
			runOnlyForDeploymentPostprocessing = 0;
		};
		88760A9F15759B4F00113BFB /* Frameworks */ = {
			isa = PBXFrameworksBuildPhase;
			buildActionMask = 2147483647;
			files = (
				88760B1E15769D2000113BFB /* libmruby_core.a in Frameworks */,
			);
			runOnlyForDeploymentPostprocessing = 0;
		};
		88760AE215759EFE00113BFB /* Frameworks */ = {
			isa = PBXFrameworksBuildPhase;
			buildActionMask = 2147483647;
			files = (
			);
			runOnlyForDeploymentPostprocessing = 0;
		};
		88760B2115769E6100113BFB /* Frameworks */ = {
			isa = PBXFrameworksBuildPhase;
			buildActionMask = 2147483647;
			files = (
				88760B3115769E9400113BFB /* libmruby.a in Frameworks */,
			);
			runOnlyForDeploymentPostprocessing = 0;
		};
		88760B3715769F3000113BFB /* Frameworks */ = {
			isa = PBXFrameworksBuildPhase;
			buildActionMask = 2147483647;
			files = (
				88760B3815769F3000113BFB /* libmruby.a in Frameworks */,
			);
			runOnlyForDeploymentPostprocessing = 0;
		};
		88760B701576A33100113BFB /* Frameworks */ = {
			isa = PBXFrameworksBuildPhase;
			buildActionMask = 2147483647;
			files = (
				88760BA01576A4A700113BFB /* libmruby_core.a in Frameworks */,
			);
			runOnlyForDeploymentPostprocessing = 0;
		};
/* End PBXFrameworksBuildPhase section */

/* Begin PBXGroup section */
		8844356115772EF0007F95A4 /* test */ = {
			isa = PBXGroup;
			children = (
				8844359A157730DB007F95A4 /* mrbtest.c */,
				8844356215772EF0007F95A4 /* assert.rb */,
				8844356415772EF0007F95A4 /* driver.c */,
				8844356515772EF0007F95A4 /* init_mrbtest.c */,
				8844356715772EF0007F95A4 /* t */,
			);
			name = test;
			path = ../test;
			sourceTree = "<group>";
		};
		8844356715772EF0007F95A4 /* t */ = {
			isa = PBXGroup;
			children = (
				8844356815772EF0007F95A4 /* argumenterror.rb */,
				8844356915772EF0007F95A4 /* array.rb */,
				8844356A15772EF0007F95A4 /* bs_block.rb */,
				8844356B15772EF0007F95A4 /* bs_literal.rb */,
				8844356C15772EF0007F95A4 /* class.rb */,
				8844356D15772EF0007F95A4 /* enumerable.rb */,
				8844356E15772EF0007F95A4 /* exception.rb */,
				8844356F15772EF0007F95A4 /* false.rb */,
				8844357015772EF0007F95A4 /* float.rb */,
				8844357115772EF0007F95A4 /* hash.rb */,
				8844357215772EF0007F95A4 /* indexerror.rb */,
				8844357315772EF0007F95A4 /* integer.rb */,
				8844357415772EF0007F95A4 /* kernel.rb */,
				8844357515772EF0007F95A4 /* literals.rb */,
				8844357615772EF0007F95A4 /* localjumperror.rb */,
				8844357715772EF0007F95A4 /* math.rb */,
				8844357815772EF0007F95A4 /* module.rb */,
				8844357915772EF0007F95A4 /* nameerror.rb */,
				8844357A15772EF0007F95A4 /* nil.rb */,
				8844357B15772EF0007F95A4 /* nomethoderror.rb */,
				8844357C15772EF0007F95A4 /* numeric.rb */,
				8844357D15772EF0007F95A4 /* object.rb */,
				8844357E15772EF0007F95A4 /* proc.rb */,
				8844357F15772EF0007F95A4 /* range.rb */,
				8844358015772EF0007F95A4 /* rangeerror.rb */,
				8844358115772EF0007F95A4 /* regexperror.rb */,
				8844358215772EF0007F95A4 /* runtimeerror.rb */,
				8844358315772EF0007F95A4 /* standarderror.rb */,
				8844358415772EF0007F95A4 /* string.rb */,
				8844358515772EF0007F95A4 /* struct.rb */,
				8844358615772EF0007F95A4 /* symbol.rb */,
				8844358715772EF0007F95A4 /* time.rb */,
				8844358815772EF0007F95A4 /* true.rb */,
				8844358915772EF0007F95A4 /* typeerror.rb */,
			);
			path = t;
			sourceTree = "<group>";
		};
		88760B3F1576A01C00113BFB /* Products */ = {
			isa = PBXGroup;
			children = (
				88760B1715769BE400113BFB /* libmruby_core.a */,
				88760A9D1575991600113BFB /* mrbc */,
				88760B1F15769E2D00113BFB /* libmruby.a */,
				88760B2415769E6100113BFB /* mruby */,
				88760B3C15769F3000113BFB /* mirb */,
			);
			name = Products;
			sourceTree = "<group>";
		};
		88760B7C1576A33100113BFB /* mruby_fw */ = {
			isa = PBXGroup;
			children = (
				88760B7D1576A33100113BFB /* Supporting Files */,
			);
			path = mruby_fw;
			sourceTree = "<group>";
		};
		88760B7D1576A33100113BFB /* Supporting Files */ = {
			isa = PBXGroup;
			children = (
				88760B7E1576A33100113BFB /* mruby_fw-Info.plist */,
				88760B7F1576A33100113BFB /* InfoPlist.strings */,
				88760B821576A33100113BFB /* mruby_fw-Prefix.pch */,
			);
			name = "Supporting Files";
			sourceTree = "<group>";
		};
		88BF336F156C992100F12AC7 = {
			isa = PBXGroup;
			children = (
				88BF357D156C99C200F12AC7 /* mrblib */,
				88BF3557156C99B200F12AC7 /* include */,
				88BF34D3156C998200F12AC7 /* src */,
				88BF34BB156C997100F12AC7 /* tools */,
				88760B7C1576A33100113BFB /* mruby_fw */,
				8844356115772EF0007F95A4 /* test */,
				88760B3F1576A01C00113BFB /* Products */,
				8844353B1576F1A3007F95A4 /* libmruby_core.a */,
				8844353C1576F1A3007F95A4 /* mrbc */,
				8844358F1577301B007F95A4 /* mrbtest */,
				8844353E1576F1A3007F95A4 /* libmruby.a */,
				8844353F1576F1A3007F95A4 /* mruby.framework */,
			);
			sourceTree = "<group>";
		};
		88BF34BB156C997100F12AC7 /* tools */ = {
			isa = PBXGroup;
			children = (
				88BF34BD156C997100F12AC7 /* mirb */,
				88BF34C1156C997100F12AC7 /* mrbc */,
				88BF34C5156C997100F12AC7 /* mruby */,
				88BF34C9156C997100F12AC7 /* xpcat */,
			);
			name = tools;
			path = ../tools;
			sourceTree = "<group>";
		};
		88BF34BD156C997100F12AC7 /* mirb */ = {
			isa = PBXGroup;
			children = (
				88BF34C0156C997100F12AC7 /* mirb.c */,
			);
			path = mirb;
			sourceTree = "<group>";
		};
		88BF34C1156C997100F12AC7 /* mrbc */ = {
			isa = PBXGroup;
			children = (
				88BF34C4156C997100F12AC7 /* mrbc.c */,
			);
			path = mrbc;
			sourceTree = "<group>";
		};
		88BF34C5156C997100F12AC7 /* mruby */ = {
			isa = PBXGroup;
			children = (
				88BF34C8156C997100F12AC7 /* mruby.c */,
			);
			path = mruby;
			sourceTree = "<group>";
		};
		88BF34C9156C997100F12AC7 /* xpcat */ = {
			isa = PBXGroup;
			children = (
				88BF34CB156C997100F12AC7 /* xpcat.c */,
			);
			path = xpcat;
			sourceTree = "<group>";
		};
		88BF34D3156C998200F12AC7 /* src */ = {
			isa = PBXGroup;
			children = (
				88EDC30215757CB40098CF0D /* y.tab.c */,
				88BF34D4156C998200F12AC7 /* array.c */,
				88BF34D6156C998200F12AC7 /* cdump.c */,
				88BF34D7156C998200F12AC7 /* class.c */,
				88BF34D9156C998200F12AC7 /* codegen.c */,
				88BF34DA156C998200F12AC7 /* compar.c */,
				88BF34DB156C998200F12AC7 /* crc.c */,
				88BF34DC156C998200F12AC7 /* dump.c */,
				88BF34DE156C998200F12AC7 /* encoding.h */,
				88BF34DF156C998200F12AC7 /* enum.c */,
				88BF34E0156C998200F12AC7 /* error.c */,
				88BF34E1156C998200F12AC7 /* error.h */,
				88BF34E2156C998200F12AC7 /* etc.c */,
				88BF34E5156C998200F12AC7 /* gc.c */,
				88BF34E6156C998200F12AC7 /* gc.h */,
				88BF34E7156C998200F12AC7 /* hash.c */,
				88BF34E8156C998200F12AC7 /* init.c */,
				88BF34EA156C998200F12AC7 /* init_ext.c */,
				88BF34EB156C998200F12AC7 /* kernel.c */,
				88BF34EC156C998200F12AC7 /* keywords */,
				88BF34ED156C998200F12AC7 /* lex.def */,
				88BF34EE156C998200F12AC7 /* load.c */,
				88BF34F0156C998200F12AC7 /* math.c */,
				88BF34F2156C998200F12AC7 /* name2ctype.h */,
				88BF34F3156C998200F12AC7 /* node.h */,
				88BF34F4156C998200F12AC7 /* numeric.c */,
				88BF34F5156C998200F12AC7 /* object.c */,
				88BF34F6156C998200F12AC7 /* oniguruma.h */,
				88BF34F7156C998200F12AC7 /* opcode.h */,
				88BF34F8156C998200F12AC7 /* parse.y */,
				88BF34F9156C998200F12AC7 /* pool.c */,
				88BF34FA156C998200F12AC7 /* print.c */,
				88BF34FB156C998200F12AC7 /* proc.c */,
				88BF34FC156C998200F12AC7 /* range.c */,
				88BF34FD156C998200F12AC7 /* re.c */,
				88BF34FE156C998200F12AC7 /* re.h */,
				88BF34FF156C998200F12AC7 /* regcomp.c */,
				88BF3500156C998200F12AC7 /* regenc.c */,
				88BF3501156C998200F12AC7 /* regenc.h */,
				88BF3502156C998200F12AC7 /* regerror.c */,
				88BF3503156C998200F12AC7 /* regex.h */,
				88BF3504156C998200F12AC7 /* regexec.c */,
				88BF3505156C998200F12AC7 /* regint.h */,
				88BF3506156C998200F12AC7 /* regparse.c */,
				88BF3507156C998200F12AC7 /* regparse.h */,
				88BF3508156C998200F12AC7 /* sprintf.c */,
				88BF3509156C998200F12AC7 /* st.c */,
				88BF350A156C998200F12AC7 /* st.h */,
				88BF350B156C998200F12AC7 /* state.c */,
				88BF350C156C998200F12AC7 /* string.c */,
				88BF350D156C998200F12AC7 /* struct.c */,
				88BF350E156C998200F12AC7 /* symbol.c */,
				88BF350F156C998200F12AC7 /* time.c */,
				88BF3515156C998200F12AC7 /* variable.c */,
				88BF3518156C998200F12AC7 /* vm.c */,
			);
			name = src;
			path = ../src;
			sourceTree = "<group>";
		};
		88BF3557156C99B200F12AC7 /* include */ = {
			isa = PBXGroup;
			children = (
				88BF3558156C99B200F12AC7 /* mrbconf.h */,
				88BF3559156C99B200F12AC7 /* mruby */,
				88BF356A156C99B200F12AC7 /* mruby.h */,
			);
			name = include;
			path = ../include;
			sourceTree = "<group>";
		};
		88BF3559156C99B200F12AC7 /* mruby */ = {
			isa = PBXGroup;
			children = (
				88BF355A156C99B200F12AC7 /* array.h */,
				88BF355B156C99B200F12AC7 /* cdump.h */,
				88BF355C156C99B200F12AC7 /* class.h */,
				88BF355D156C99B200F12AC7 /* compile.h */,
				88BF355E156C99B200F12AC7 /* data.h */,
				88BF355F156C99B200F12AC7 /* dump.h */,
				88BF3560156C99B200F12AC7 /* hash.h */,
				88BF3561156C99B200F12AC7 /* irep.h */,
				88BF3562156C99B200F12AC7 /* khash.h */,
				88BF3563156C99B200F12AC7 /* numeric.h */,
				88BF3564156C99B200F12AC7 /* object.h */,
				88BF3565156C99B200F12AC7 /* proc.h */,
				88BF3566156C99B200F12AC7 /* range.h */,
				88BF3567156C99B200F12AC7 /* string.h */,
				88BF3568156C99B200F12AC7 /* struct.h */,
				88BF3569156C99B200F12AC7 /* variable.h */,
			);
			path = mruby;
			sourceTree = "<group>";
		};
		88BF357D156C99C200F12AC7 /* mrblib */ = {
			isa = PBXGroup;
			children = (
				88BF357E156C99C200F12AC7 /* array.rb */,
				88BF3580156C99C200F12AC7 /* compar.rb */,
				88BF3581156C99C200F12AC7 /* enum.rb */,
				88BF3582156C99C200F12AC7 /* error.rb */,
				88BF3583156C99C200F12AC7 /* hash.rb */,
				88BF3584156C99C200F12AC7 /* init_mrblib.c */,
				88760B1C15769CEE00113BFB /* mrblib.c */,
				88BF3585156C99C200F12AC7 /* kernel.rb */,
				88BF3587156C99C200F12AC7 /* numeric.rb */,
				88BF3588156C99C200F12AC7 /* print.rb */,
				88BF3589156C99C200F12AC7 /* range.rb */,
				88BF358A156C99C200F12AC7 /* string.rb */,
				88BF358B156C99C200F12AC7 /* struct.rb */,
			);
			name = mrblib;
			path = ../mrblib;
			sourceTree = "<group>";
		};
/* End PBXGroup section */

/* Begin PBXHeadersBuildPhase section */
		88760AA015759B4F00113BFB /* Headers */ = {
			isa = PBXHeadersBuildPhase;
			buildActionMask = 2147483647;
			files = (
			);
			runOnlyForDeploymentPostprocessing = 0;
		};
		88760AE315759EFE00113BFB /* Headers */ = {
			isa = PBXHeadersBuildPhase;
			buildActionMask = 2147483647;
			files = (
			);
			runOnlyForDeploymentPostprocessing = 0;
		};
		88760B711576A33100113BFB /* Headers */ = {
			isa = PBXHeadersBuildPhase;
			buildActionMask = 2147483647;
			files = (
				88760B8C1576A37600113BFB /* mrbconf.h in Headers */,
				88760B8D1576A37600113BFB /* array.h in Headers */,
				88760B8E1576A37600113BFB /* cdump.h in Headers */,
				88760B8F1576A37600113BFB /* class.h in Headers */,
				88760B901576A37600113BFB /* compile.h in Headers */,
				88760B911576A37600113BFB /* data.h in Headers */,
				88760B921576A37600113BFB /* dump.h in Headers */,
				88760B931576A37600113BFB /* hash.h in Headers */,
				88760B941576A37600113BFB /* irep.h in Headers */,
				88760B951576A37600113BFB /* khash.h in Headers */,
				88760B961576A37600113BFB /* numeric.h in Headers */,
				88760B971576A37600113BFB /* object.h in Headers */,
				88760B981576A37600113BFB /* proc.h in Headers */,
				88760B991576A37600113BFB /* range.h in Headers */,
				88760B9A1576A37600113BFB /* string.h in Headers */,
				88760B9B1576A37600113BFB /* struct.h in Headers */,
				88760B9C1576A37600113BFB /* variable.h in Headers */,
				88760B9D1576A37600113BFB /* mruby.h in Headers */,
			);
			runOnlyForDeploymentPostprocessing = 0;
		};
/* End PBXHeadersBuildPhase section */

/* Begin PBXLegacyTarget section */
		88BF3594156CA10D00F12AC7 /* make_mruby */ = {
			isa = PBXLegacyTarget;
			buildArgumentsString = "$(ACTION)";
			buildConfigurationList = 88BF3595156CA10D00F12AC7 /* Build configuration list for PBXLegacyTarget "make_mruby" */;
			buildPhases = (
			);
			buildToolPath = /usr/bin/make;
			buildWorkingDirectory = "$(SRCROOT)/..";
			dependencies = (
			);
			name = make_mruby;
			passBuildSettingsInEnvironment = 1;
			productName = make_mruby;
		};
/* End PBXLegacyTarget section */

/* Begin PBXNativeTarget section */
		8844358E1577301B007F95A4 /* mrbtest */ = {
			isa = PBXNativeTarget;
			buildConfigurationList = 884435961577301B007F95A4 /* Build configuration list for PBXNativeTarget "mrbtest" */;
			buildPhases = (
				8844359915773052007F95A4 /* ShellScript */,
				8844358B1577301B007F95A4 /* Sources */,
				8844358C1577301B007F95A4 /* Frameworks */,
			);
			buildRules = (
			);
			dependencies = (
				8844359E15773126007F95A4 /* PBXTargetDependency */,
			);
			name = mrbtest;
			productName = mrbtest;
			productReference = 8844358F1577301B007F95A4 /* mrbtest */;
			productType = "com.apple.product-type.tool";
		};
		88760A8A157590F000113BFB /* mrbc */ = {
			isa = PBXNativeTarget;
			buildConfigurationList = 88760A92157590F000113BFB /* Build configuration list for PBXNativeTarget "mrbc" */;
			buildPhases = (
				88760A87157590F000113BFB /* Sources */,
				88760A88157590F000113BFB /* Frameworks */,
			);
			buildRules = (
			);
			dependencies = (
				88760B1B15769C5E00113BFB /* PBXTargetDependency */,
			);
			name = mrbc;
			productName = mrbc;
			productReference = 8844353C1576F1A3007F95A4 /* mrbc */;
			productType = "com.apple.product-type.tool";
		};
		88760AA115759B4F00113BFB /* ruby_lib */ = {
			isa = PBXNativeTarget;
			buildConfigurationList = 88760AA315759B4F00113BFB /* Build configuration list for PBXNativeTarget "ruby_lib" */;
			buildPhases = (
				88760AE015759C3600113BFB /* ShellScript */,
				88760A9E15759B4F00113BFB /* Sources */,
				88760A9F15759B4F00113BFB /* Frameworks */,
				88760AA015759B4F00113BFB /* Headers */,
			);
			buildRules = (
			);
			dependencies = (
				88760ADF15759C1C00113BFB /* PBXTargetDependency */,
			);
			name = ruby_lib;
			productName = ruby_lib;
			productReference = 8844353E1576F1A3007F95A4 /* libmruby.a */;
			productType = "com.apple.product-type.library.static";
		};
		88760AE415759EFE00113BFB /* mruby_core */ = {
			isa = PBXNativeTarget;
			buildConfigurationList = 88760AE615759EFE00113BFB /* Build configuration list for PBXNativeTarget "mruby_core" */;
			buildPhases = (
				88760AE915759F5E00113BFB /* ShellScript */,
				88760AE115759EFE00113BFB /* Sources */,
				88760AE215759EFE00113BFB /* Frameworks */,
				88760AE315759EFE00113BFB /* Headers */,
			);
			buildRules = (
			);
			dependencies = (
			);
			name = mruby_core;
			productName = test;
			productReference = 8844353B1576F1A3007F95A4 /* libmruby_core.a */;
			productType = "com.apple.product-type.library.static";
		};
		88760B2315769E6100113BFB /* mruby */ = {
			isa = PBXNativeTarget;
			buildConfigurationList = 88760B2B15769E6100113BFB /* Build configuration list for PBXNativeTarget "mruby" */;
			buildPhases = (
				88760B2015769E6100113BFB /* Sources */,
				88760B2115769E6100113BFB /* Frameworks */,
			);
			buildRules = (
			);
			dependencies = (
				88760B2F15769E8000113BFB /* PBXTargetDependency */,
			);
			name = mruby;
			productName = mruby;
			productReference = 88760B2415769E6100113BFB /* mruby */;
			productType = "com.apple.product-type.tool";
		};
		88760B3215769F3000113BFB /* mirb */ = {
			isa = PBXNativeTarget;
			buildConfigurationList = 88760B3915769F3000113BFB /* Build configuration list for PBXNativeTarget "mirb" */;
			buildPhases = (
				88760B3515769F3000113BFB /* Sources */,
				88760B3715769F3000113BFB /* Frameworks */,
			);
			buildRules = (
			);
			dependencies = (
				88760B3315769F3000113BFB /* PBXTargetDependency */,
			);
			name = mirb;
			productName = mruby;
			productReference = 88760B3C15769F3000113BFB /* mirb */;
			productType = "com.apple.product-type.tool";
		};
		88760B731576A33100113BFB /* mruby_fw */ = {
			isa = PBXNativeTarget;
			buildConfigurationList = 88760B861576A33100113BFB /* Build configuration list for PBXNativeTarget "mruby_fw" */;
			buildPhases = (
				88760B9E1576A47F00113BFB /* ShellScript */,
				88760B6F1576A33100113BFB /* Sources */,
				88760B701576A33100113BFB /* Frameworks */,
				88760B711576A33100113BFB /* Headers */,
				88760B721576A33100113BFB /* Resources */,
			);
			buildRules = (
			);
			dependencies = (
				88760B8A1576A35C00113BFB /* PBXTargetDependency */,
			);
			name = mruby_fw;
			productName = mruby_fw;
			productReference = 8844353F1576F1A3007F95A4 /* mruby.framework */;
			productType = "com.apple.product-type.framework";
		};
/* End PBXNativeTarget section */

/* Begin PBXProject section */
		88BF3371156C992100F12AC7 /* Project object */ = {
			isa = PBXProject;
			attributes = {
				LastUpgradeCheck = 0440;
			};
			buildConfigurationList = 88BF3374156C992100F12AC7 /* Build configuration list for PBXProject "mruby" */;
			compatibilityVersion = "Xcode 3.2";
			developmentRegion = English;
			hasScannedForEncodings = 0;
			knownRegions = (
				en,
			);
			mainGroup = 88BF336F156C992100F12AC7;
			productRefGroup = 88BF336F156C992100F12AC7;
			projectDirPath = "";
			projectRoot = "";
			targets = (
				88BF3594156CA10D00F12AC7 /* make_mruby */,
				88760AE415759EFE00113BFB /* mruby_core */,
				88760A8A157590F000113BFB /* mrbc */,
				88760AA115759B4F00113BFB /* ruby_lib */,
				88760B2315769E6100113BFB /* mruby */,
				88760B3215769F3000113BFB /* mirb */,
				8844358E1577301B007F95A4 /* mrbtest */,
				88760B731576A33100113BFB /* mruby_fw */,
<<<<<<< HEAD
				88C19D95157D7593002ABAEA /* all binaries */,
=======
				88D0984E15CFF54A002E0BE8 /* build all */,
>>>>>>> 193c98ae
			);
		};
/* End PBXProject section */

/* Begin PBXResourcesBuildPhase section */
		88760B721576A33100113BFB /* Resources */ = {
			isa = PBXResourcesBuildPhase;
			buildActionMask = 2147483647;
			files = (
				88760B811576A33100113BFB /* InfoPlist.strings in Resources */,
			);
			runOnlyForDeploymentPostprocessing = 0;
		};
/* End PBXResourcesBuildPhase section */

/* Begin PBXShellScriptBuildPhase section */
		8844359915773052007F95A4 /* ShellScript */ = {
			isa = PBXShellScriptBuildPhase;
			buildActionMask = 2147483647;
			files = (
			);
			inputPaths = (
			);
			outputPaths = (
			);
			runOnlyForDeploymentPostprocessing = 0;
			shellPath = /bin/sh;
			shellScript = "cd ../test\ncat ./assert.rb ./t/*.rb > mrbtest.rbtmp\n../Xcode/build/mrbc -Bmrbtest_irep -omrbtest.ctmp mrbtest.rbtmp\ncat init_mrbtest.c mrbtest.ctmp > mrbtest.c";
		};
		88760AE015759C3600113BFB /* ShellScript */ = {
			isa = PBXShellScriptBuildPhase;
			buildActionMask = 2147483647;
			files = (
			);
			inputPaths = (
			);
			outputPaths = (
			);
			runOnlyForDeploymentPostprocessing = 0;
			shellPath = /bin/sh;
			shellScript = "cd ../mrblib\ncat ./*.rb > mrblib.rbtmp\n../Xcode/build/mrbc -Bmrblib_irep -omrblib.ctmp mrblib.rbtmp\ncat init_mrblib.c mrblib.ctmp > mrblib.c";
		};
		88760AE915759F5E00113BFB /* ShellScript */ = {
			isa = PBXShellScriptBuildPhase;
			buildActionMask = 2147483647;
			files = (
			);
			inputPaths = (
			);
			outputPaths = (
			);
			runOnlyForDeploymentPostprocessing = 0;
			shellPath = /bin/sh;
			shellScript = "bison -o ../src/y.tab.c ../src/parse.y";
		};
		88760B9E1576A47F00113BFB /* ShellScript */ = {
			isa = PBXShellScriptBuildPhase;
			buildActionMask = 2147483647;
			files = (
			);
			inputPaths = (
			);
			outputPaths = (
			);
			runOnlyForDeploymentPostprocessing = 0;
			shellPath = /bin/sh;
			shellScript = "cd ../mrblib\ncat ./*.rb > mrblib.rbtmp\n../Xcode/build/mrbc -Bmrblib_irep -omrblib.ctmp mrblib.rbtmp\ncat init_mrblib.c mrblib.ctmp > mrblib.c";
		};
		88C19DA2157D75F2002ABAEA /* ShellScript */ = {
			isa = PBXShellScriptBuildPhase;
			buildActionMask = 2147483647;
			files = (
			);
			inputPaths = (
			);
			outputPaths = (
			);
			runOnlyForDeploymentPostprocessing = 0;
			shellPath = /bin/sh;
			shellScript = build/mrbtest;
		};
/* End PBXShellScriptBuildPhase section */

/* Begin PBXSourcesBuildPhase section */
		8844358B1577301B007F95A4 /* Sources */ = {
			isa = PBXSourcesBuildPhase;
			buildActionMask = 2147483647;
			files = (
				8844359B157730E1007F95A4 /* mrbtest.c in Sources */,
				8844359F15773215007F95A4 /* driver.c in Sources */,
			);
			runOnlyForDeploymentPostprocessing = 0;
		};
		88760A87157590F000113BFB /* Sources */ = {
			isa = PBXSourcesBuildPhase;
			buildActionMask = 2147483647;
			files = (
				88760A97157591E100113BFB /* mrbc.c in Sources */,
			);
			runOnlyForDeploymentPostprocessing = 0;
		};
		88760A9E15759B4F00113BFB /* Sources */ = {
			isa = PBXSourcesBuildPhase;
			buildActionMask = 2147483647;
			files = (
				88760B1D15769CEE00113BFB /* mrblib.c in Sources */,
			);
			runOnlyForDeploymentPostprocessing = 0;
		};
		88760AE115759EFE00113BFB /* Sources */ = {
			isa = PBXSourcesBuildPhase;
			buildActionMask = 2147483647;
			files = (
				88760AEA15759F9700113BFB /* y.tab.c in Sources */,
				88760AEB15759F9700113BFB /* array.c in Sources */,
				88760AED15759F9700113BFB /* cdump.c in Sources */,
				88760AEE15759F9700113BFB /* class.c in Sources */,
				88760AEF15759F9700113BFB /* codegen.c in Sources */,
				88760AF015759F9700113BFB /* compar.c in Sources */,
				88760AF115759F9700113BFB /* crc.c in Sources */,
				88760AF215759F9700113BFB /* dump.c in Sources */,
				88760AF415759F9700113BFB /* enum.c in Sources */,
				88760AF515759F9700113BFB /* error.c in Sources */,
				88760AF615759F9700113BFB /* etc.c in Sources */,
				88760AF715759F9700113BFB /* gc.c in Sources */,
				88760AF815759F9700113BFB /* hash.c in Sources */,
				88760AF915759F9700113BFB /* init.c in Sources */,
				88760AFA15759F9700113BFB /* init_ext.c in Sources */,
				88760AFB15759F9700113BFB /* kernel.c in Sources */,
				88760AFC15759F9700113BFB /* load.c in Sources */,
				88760AFD15759F9700113BFB /* math.c in Sources */,
				88760AFE15759F9700113BFB /* numeric.c in Sources */,
				88760AFF15759F9700113BFB /* object.c in Sources */,
				88760B0015759F9700113BFB /* pool.c in Sources */,
				88760B0115759F9700113BFB /* print.c in Sources */,
				88760B0215759F9700113BFB /* proc.c in Sources */,
				88760B0315759F9700113BFB /* range.c in Sources */,
				88760B0415759F9700113BFB /* re.c in Sources */,
				88760B0515759F9700113BFB /* regcomp.c in Sources */,
				88760B0615759F9700113BFB /* regenc.c in Sources */,
				88760B0715759F9700113BFB /* regerror.c in Sources */,
				88760B0815759F9700113BFB /* regexec.c in Sources */,
				88760B0915759F9700113BFB /* regparse.c in Sources */,
				88760B0A15759F9700113BFB /* sprintf.c in Sources */,
				88760B0B15759F9700113BFB /* st.c in Sources */,
				88760B0C15759F9700113BFB /* state.c in Sources */,
				88760B0D15759F9700113BFB /* string.c in Sources */,
				88760B0E15759F9700113BFB /* struct.c in Sources */,
				88760B0F15759F9700113BFB /* symbol.c in Sources */,
				88760B1015759F9700113BFB /* time.c in Sources */,
				88760B1515759F9700113BFB /* variable.c in Sources */,
				88760B1615759F9700113BFB /* vm.c in Sources */,
			);
			runOnlyForDeploymentPostprocessing = 0;
		};
		88760B2015769E6100113BFB /* Sources */ = {
			isa = PBXSourcesBuildPhase;
			buildActionMask = 2147483647;
			files = (
				88760B3015769E8D00113BFB /* mruby.c in Sources */,
			);
			runOnlyForDeploymentPostprocessing = 0;
		};
		88760B3515769F3000113BFB /* Sources */ = {
			isa = PBXSourcesBuildPhase;
			buildActionMask = 2147483647;
			files = (
				88760B3E15769F5000113BFB /* mirb.c in Sources */,
			);
			runOnlyForDeploymentPostprocessing = 0;
		};
		88760B6F1576A33100113BFB /* Sources */ = {
			isa = PBXSourcesBuildPhase;
			buildActionMask = 2147483647;
			files = (
				88760B9F1576A4A200113BFB /* mrblib.c in Sources */,
			);
			runOnlyForDeploymentPostprocessing = 0;
		};
/* End PBXSourcesBuildPhase section */

/* Begin PBXTargetDependency section */
		8844359E15773126007F95A4 /* PBXTargetDependency */ = {
			isa = PBXTargetDependency;
			target = 88760AA115759B4F00113BFB /* ruby_lib */;
			targetProxy = 8844359D15773126007F95A4 /* PBXContainerItemProxy */;
		};
		88760ADF15759C1C00113BFB /* PBXTargetDependency */ = {
			isa = PBXTargetDependency;
			target = 88760A8A157590F000113BFB /* mrbc */;
			targetProxy = 88760ADE15759C1C00113BFB /* PBXContainerItemProxy */;
		};
		88760B1B15769C5E00113BFB /* PBXTargetDependency */ = {
			isa = PBXTargetDependency;
			target = 88760AE415759EFE00113BFB /* mruby_core */;
			targetProxy = 88760B1A15769C5E00113BFB /* PBXContainerItemProxy */;
		};
		88760B2F15769E8000113BFB /* PBXTargetDependency */ = {
			isa = PBXTargetDependency;
			target = 88760AA115759B4F00113BFB /* ruby_lib */;
			targetProxy = 88760B2E15769E8000113BFB /* PBXContainerItemProxy */;
		};
		88760B3315769F3000113BFB /* PBXTargetDependency */ = {
			isa = PBXTargetDependency;
			target = 88760AA115759B4F00113BFB /* ruby_lib */;
			targetProxy = 88760B3415769F3000113BFB /* PBXContainerItemProxy */;
		};
		88760B8A1576A35C00113BFB /* PBXTargetDependency */ = {
			isa = PBXTargetDependency;
			target = 88760AA115759B4F00113BFB /* ruby_lib */;
			targetProxy = 88760B891576A35C00113BFB /* PBXContainerItemProxy */;
		};
<<<<<<< HEAD
		88C19D9B157D759D002ABAEA /* PBXTargetDependency */ = {
			isa = PBXTargetDependency;
			target = 88760A8A157590F000113BFB /* mrbc */;
			targetProxy = 88C19D9A157D759D002ABAEA /* PBXContainerItemProxy */;
		};
		88C19D9D157D75A1002ABAEA /* PBXTargetDependency */ = {
			isa = PBXTargetDependency;
			target = 88760B3215769F3000113BFB /* mirb */;
			targetProxy = 88C19D9C157D75A1002ABAEA /* PBXContainerItemProxy */;
		};
		88C19D9F157D75A3002ABAEA /* PBXTargetDependency */ = {
			isa = PBXTargetDependency;
			target = 88760B2315769E6100113BFB /* mruby */;
			targetProxy = 88C19D9E157D75A3002ABAEA /* PBXContainerItemProxy */;
		};
		88C19DA1157D75A6002ABAEA /* PBXTargetDependency */ = {
			isa = PBXTargetDependency;
			target = 8844358E1577301B007F95A4 /* mrbtest */;
			targetProxy = 88C19DA0157D75A6002ABAEA /* PBXContainerItemProxy */;
=======
		88D0985415CFF561002E0BE8 /* PBXTargetDependency */ = {
			isa = PBXTargetDependency;
			target = 88760AE415759EFE00113BFB /* mruby_core */;
			targetProxy = 88D0985315CFF561002E0BE8 /* PBXContainerItemProxy */;
		};
		88D0985615CFF561002E0BE8 /* PBXTargetDependency */ = {
			isa = PBXTargetDependency;
			target = 88760A8A157590F000113BFB /* mrbc */;
			targetProxy = 88D0985515CFF561002E0BE8 /* PBXContainerItemProxy */;
		};
		88D0985815CFF561002E0BE8 /* PBXTargetDependency */ = {
			isa = PBXTargetDependency;
			target = 88760AA115759B4F00113BFB /* ruby_lib */;
			targetProxy = 88D0985715CFF561002E0BE8 /* PBXContainerItemProxy */;
		};
		88D0985A15CFF561002E0BE8 /* PBXTargetDependency */ = {
			isa = PBXTargetDependency;
			target = 88760B2315769E6100113BFB /* mruby */;
			targetProxy = 88D0985915CFF561002E0BE8 /* PBXContainerItemProxy */;
		};
		88D0985C15CFF561002E0BE8 /* PBXTargetDependency */ = {
			isa = PBXTargetDependency;
			target = 88760B3215769F3000113BFB /* mirb */;
			targetProxy = 88D0985B15CFF561002E0BE8 /* PBXContainerItemProxy */;
		};
		88D0985E15CFF561002E0BE8 /* PBXTargetDependency */ = {
			isa = PBXTargetDependency;
			target = 8844358E1577301B007F95A4 /* mrbtest */;
			targetProxy = 88D0985D15CFF561002E0BE8 /* PBXContainerItemProxy */;
		};
		88D0986015CFF561002E0BE8 /* PBXTargetDependency */ = {
			isa = PBXTargetDependency;
			target = 88760B731576A33100113BFB /* mruby_fw */;
			targetProxy = 88D0985F15CFF561002E0BE8 /* PBXContainerItemProxy */;
>>>>>>> 193c98ae
		};
/* End PBXTargetDependency section */

/* Begin PBXVariantGroup section */
		88760B7F1576A33100113BFB /* InfoPlist.strings */ = {
			isa = PBXVariantGroup;
			children = (
				88760B801576A33100113BFB /* en */,
			);
			name = InfoPlist.strings;
			sourceTree = "<group>";
		};
/* End PBXVariantGroup section */

/* Begin XCBuildConfiguration section */
		884435971577301B007F95A4 /* Debug */ = {
			isa = XCBuildConfiguration;
			buildSettings = {
				ALWAYS_SEARCH_USER_PATHS = NO;
				GCC_OPTIMIZATION_LEVEL = 0;
				GCC_WARN_64_TO_32_BIT_CONVERSION = YES;
				HEADER_SEARCH_PATHS = (
					"$(inherited)",
					"\"$(SRCROOT)/../src\"",
				);
				INSTALL_PATH = /;
				PRODUCT_NAME = "$(TARGET_NAME)";
				SDKROOT = "";
			};
			name = Debug;
		};
		884435981577301B007F95A4 /* Release */ = {
			isa = XCBuildConfiguration;
			buildSettings = {
				ALWAYS_SEARCH_USER_PATHS = NO;
				DEBUG_INFORMATION_FORMAT = "dwarf-with-dsym";
				GCC_WARN_64_TO_32_BIT_CONVERSION = YES;
				HEADER_SEARCH_PATHS = (
					"$(inherited)",
					"\"$(SRCROOT)/../src\"",
				);
				INSTALL_PATH = /;
				PRODUCT_NAME = "$(TARGET_NAME)";
				SDKROOT = "";
			};
			name = Release;
		};
		88760A93157590F000113BFB /* Debug */ = {
			isa = XCBuildConfiguration;
			buildSettings = {
				DEPLOYMENT_LOCATION = YES;
				INSTALL_PATH = /;
				PRODUCT_NAME = "$(TARGET_NAME)";
				SDKROOT = "";
			};
			name = Debug;
		};
		88760A94157590F000113BFB /* Release */ = {
			isa = XCBuildConfiguration;
			buildSettings = {
				DEPLOYMENT_LOCATION = YES;
				INSTALL_PATH = /;
				PRODUCT_NAME = "$(TARGET_NAME)";
				SDKROOT = "";
			};
			name = Release;
		};
		88760AA415759B4F00113BFB /* Debug */ = {
			isa = XCBuildConfiguration;
			buildSettings = {
				COMBINE_HIDPI_IMAGES = YES;
				DEPLOYMENT_LOCATION = YES;
				EXECUTABLE_PREFIX = lib;
				GCC_C_LANGUAGE_STANDARD = "compiler-default";
				HEADER_SEARCH_PATHS = (
					"$(inherited)",
					"\"$(SRCROOT)/../src\"",
				);
				INSTALL_PATH = /lib;
				PRODUCT_NAME = mruby;
				SDKROOT = "";
			};
			name = Debug;
		};
		88760AA515759B4F00113BFB /* Release */ = {
			isa = XCBuildConfiguration;
			buildSettings = {
				COMBINE_HIDPI_IMAGES = YES;
				DEPLOYMENT_LOCATION = YES;
				EXECUTABLE_PREFIX = lib;
				GCC_C_LANGUAGE_STANDARD = "compiler-default";
				HEADER_SEARCH_PATHS = (
					"$(inherited)",
					"\"$(SRCROOT)/../src\"",
				);
				INSTALL_PATH = /lib;
				PRODUCT_NAME = mruby;
				SDKROOT = "";
			};
			name = Release;
		};
		88760AE715759EFE00113BFB /* Debug */ = {
			isa = XCBuildConfiguration;
			buildSettings = {
				COMBINE_HIDPI_IMAGES = YES;
				DEPLOYMENT_LOCATION = YES;
				EXECUTABLE_PREFIX = lib;
				GCC_C_LANGUAGE_STANDARD = "compiler-default";
				GCC_OPTIMIZATION_LEVEL = 3;
				HEADER_SEARCH_PATHS = (
					"$(inherited)",
					"\"$(SRCROOT)/../src\"",
				);
				INSTALL_PATH = /lib;
				LIBRARY_STYLE = STATIC;
				PRODUCT_NAME = "$(TARGET_NAME)";
				SDKROOT = "";
				USE_HEADERMAP = "$(inherited)";
			};
			name = Debug;
		};
		88760AE815759EFE00113BFB /* Release */ = {
			isa = XCBuildConfiguration;
			buildSettings = {
				COMBINE_HIDPI_IMAGES = YES;
				DEPLOYMENT_LOCATION = YES;
				EXECUTABLE_PREFIX = lib;
				GCC_C_LANGUAGE_STANDARD = "compiler-default";
				HEADER_SEARCH_PATHS = (
					"$(inherited)",
					"\"$(SRCROOT)/../src\"",
				);
				INSTALL_PATH = /lib;
				LIBRARY_STYLE = STATIC;
				PRODUCT_NAME = "$(TARGET_NAME)";
				SDKROOT = "";
				USE_HEADERMAP = "$(inherited)";
			};
			name = Release;
		};
		88760B2C15769E6100113BFB /* Debug */ = {
			isa = XCBuildConfiguration;
			buildSettings = {
				DEPLOYMENT_LOCATION = YES;
				GCC_C_LANGUAGE_STANDARD = "compiler-default";
				HEADER_SEARCH_PATHS = (
					"$(inherited)",
					"\"$(SRCROOT)/../src\"",
				);
				INSTALL_PATH = /;
				PRODUCT_NAME = "$(TARGET_NAME)";
				SDKROOT = "";
			};
			name = Debug;
		};
		88760B2D15769E6100113BFB /* Release */ = {
			isa = XCBuildConfiguration;
			buildSettings = {
				DEPLOYMENT_LOCATION = YES;
				GCC_C_LANGUAGE_STANDARD = "compiler-default";
				HEADER_SEARCH_PATHS = (
					"$(inherited)",
					"\"$(SRCROOT)/../src\"",
				);
				INSTALL_PATH = /;
				PRODUCT_NAME = "$(TARGET_NAME)";
				SDKROOT = "";
			};
			name = Release;
		};
		88760B3A15769F3000113BFB /* Debug */ = {
			isa = XCBuildConfiguration;
			buildSettings = {
				DEPLOYMENT_LOCATION = YES;
				GCC_C_LANGUAGE_STANDARD = "compiler-default";
				INSTALL_PATH = /;
				PRODUCT_NAME = mirb;
				SDKROOT = "";
			};
			name = Debug;
		};
		88760B3B15769F3000113BFB /* Release */ = {
			isa = XCBuildConfiguration;
			buildSettings = {
				DEPLOYMENT_LOCATION = YES;
				GCC_C_LANGUAGE_STANDARD = "compiler-default";
				INSTALL_PATH = /;
				PRODUCT_NAME = mirb;
				SDKROOT = "";
			};
			name = Release;
		};
		88760B871576A33100113BFB /* Debug */ = {
			isa = XCBuildConfiguration;
			buildSettings = {
				COMBINE_HIDPI_IMAGES = YES;
				DEPLOYMENT_LOCATION = YES;
				DYLIB_COMPATIBILITY_VERSION = 1;
				DYLIB_CURRENT_VERSION = 1;
				FRAMEWORK_VERSION = A;
				GCC_C_LANGUAGE_STANDARD = "compiler-default";
				GCC_PRECOMPILE_PREFIX_HEADER = YES;
				GCC_PREFIX_HEADER = "mruby_fw/mruby_fw-Prefix.pch";
				HEADER_SEARCH_PATHS = (
					"$(inherited)",
					"\"$(SRCROOT)/../src\"",
				);
				INFOPLIST_FILE = "mruby_fw/mruby_fw-Info.plist";
				INSTALL_PATH = /;
				PRODUCT_NAME = mruby;
				SDKROOT = "";
				WRAPPER_EXTENSION = framework;
			};
			name = Debug;
		};
		88760B881576A33100113BFB /* Release */ = {
			isa = XCBuildConfiguration;
			buildSettings = {
				COMBINE_HIDPI_IMAGES = YES;
				DEPLOYMENT_LOCATION = YES;
				DYLIB_COMPATIBILITY_VERSION = 1;
				DYLIB_CURRENT_VERSION = 1;
				FRAMEWORK_VERSION = A;
				GCC_C_LANGUAGE_STANDARD = "compiler-default";
				GCC_PRECOMPILE_PREFIX_HEADER = YES;
				GCC_PREFIX_HEADER = "mruby_fw/mruby_fw-Prefix.pch";
				HEADER_SEARCH_PATHS = (
					"$(inherited)",
					"\"$(SRCROOT)/../src\"",
				);
				INFOPLIST_FILE = "mruby_fw/mruby_fw-Info.plist";
				INSTALL_PATH = /;
				PRODUCT_NAME = mruby;
				SDKROOT = "";
				WRAPPER_EXTENSION = framework;
			};
			name = Release;
		};
		88BF337C156C992100F12AC7 /* Debug */ = {
			isa = XCBuildConfiguration;
			buildSettings = {
				ARCHS = "$(ARCHS_STANDARD_64_BIT)";
				COPY_PHASE_STRIP = NO;
				DEPLOYMENT_LOCATION = YES;
				DSTROOT = "$(SRCROOT)/build";
				GCC_C_LANGUAGE_STANDARD = gnu99;
				GCC_DYNAMIC_NO_PIC = NO;
				GCC_ENABLE_OBJC_EXCEPTIONS = YES;
				GCC_OPTIMIZATION_LEVEL = 3;
				GCC_PREPROCESSOR_DEFINITIONS = (
					HAVE_FLOAT_H,
					HAVE_STRING_H,
					"DEBUG=1",
					"$(inherited)",
				);
				GCC_SYMBOLS_PRIVATE_EXTERN = NO;
				GCC_VERSION = com.apple.compilers.llvm.clang.1_0;
				GCC_WARN_ABOUT_RETURN_TYPE = YES;
				GCC_WARN_UNINITIALIZED_AUTOS = YES;
				GCC_WARN_UNUSED_VARIABLE = YES;
				HEADER_SEARCH_PATHS = "\"$(SRCROOT)/../include\"";
				LIBRARY_SEARCH_PATHS = "\"$(SRCROOT)/../lib\"";
				MACOSX_DEPLOYMENT_TARGET = 10.7;
				ONLY_ACTIVE_ARCH = YES;
				SDKROOT = macosx;
				USE_HEADERMAP = NO;
			};
			name = Debug;
		};
		88BF337D156C992100F12AC7 /* Release */ = {
			isa = XCBuildConfiguration;
			buildSettings = {
				ARCHS = "$(ARCHS_STANDARD_64_BIT)";
				COPY_PHASE_STRIP = YES;
				DEPLOYMENT_LOCATION = YES;
				DSTROOT = "$(SRCROOT)/build";
				GCC_C_LANGUAGE_STANDARD = gnu99;
				GCC_ENABLE_OBJC_EXCEPTIONS = YES;
				GCC_PREPROCESSOR_DEFINITIONS = (
					HAVE_FLOAT_H,
					HAVE_STRING_H,
					"DEBUG=1",
					"$(inherited)",
				);
				GCC_VERSION = com.apple.compilers.llvm.clang.1_0;
				GCC_WARN_ABOUT_RETURN_TYPE = YES;
				GCC_WARN_UNINITIALIZED_AUTOS = YES;
				GCC_WARN_UNUSED_VARIABLE = YES;
				HEADER_SEARCH_PATHS = "\"$(SRCROOT)/../include\"";
				LIBRARY_SEARCH_PATHS = "\"$(SRCROOT)/../lib\"";
				MACOSX_DEPLOYMENT_TARGET = 10.7;
				SDKROOT = macosx;
				USE_HEADERMAP = NO;
			};
			name = Release;
		};
		88BF3596156CA10D00F12AC7 /* Debug */ = {
			isa = XCBuildConfiguration;
			buildSettings = {
				COMBINE_HIDPI_IMAGES = YES;
				DEBUGGING_SYMBOLS = YES;
				GCC_GENERATE_DEBUGGING_SYMBOLS = YES;
				GCC_OPTIMIZATION_LEVEL = 0;
				OTHER_CFLAGS = "";
				OTHER_LDFLAGS = "";
				PRODUCT_NAME = "$(TARGET_NAME)";
			};
			name = Debug;
		};
		88BF3597156CA10D00F12AC7 /* Release */ = {
			isa = XCBuildConfiguration;
			buildSettings = {
				COMBINE_HIDPI_IMAGES = YES;
				OTHER_CFLAGS = "";
				OTHER_LDFLAGS = "";
				PRODUCT_NAME = "$(TARGET_NAME)";
			};
			name = Release;
		};
<<<<<<< HEAD
		88C19D96157D7594002ABAEA /* Debug */ = {
			isa = XCBuildConfiguration;
			buildSettings = {
				PRODUCT_NAME = "$(TARGET_NAME)";
			};
			name = Debug;
		};
		88C19D97157D7594002ABAEA /* Release */ = {
			isa = XCBuildConfiguration;
			buildSettings = {
				PRODUCT_NAME = "$(TARGET_NAME)";
=======
		88D0984F15CFF54A002E0BE8 /* Debug */ = {
			isa = XCBuildConfiguration;
			buildSettings = {
				PRODUCT_NAME = "$(TARGET_NAME)";
				SDKROOT = "";
			};
			name = Debug;
		};
		88D0985015CFF54A002E0BE8 /* Release */ = {
			isa = XCBuildConfiguration;
			buildSettings = {
				PRODUCT_NAME = "$(TARGET_NAME)";
				SDKROOT = "";
>>>>>>> 193c98ae
			};
			name = Release;
		};
/* End XCBuildConfiguration section */

/* Begin XCConfigurationList section */
		884435961577301B007F95A4 /* Build configuration list for PBXNativeTarget "mrbtest" */ = {
			isa = XCConfigurationList;
			buildConfigurations = (
				884435971577301B007F95A4 /* Debug */,
				884435981577301B007F95A4 /* Release */,
			);
			defaultConfigurationIsVisible = 0;
			defaultConfigurationName = Release;
		};
		88760A92157590F000113BFB /* Build configuration list for PBXNativeTarget "mrbc" */ = {
			isa = XCConfigurationList;
			buildConfigurations = (
				88760A93157590F000113BFB /* Debug */,
				88760A94157590F000113BFB /* Release */,
			);
			defaultConfigurationIsVisible = 0;
			defaultConfigurationName = Release;
		};
		88760AA315759B4F00113BFB /* Build configuration list for PBXNativeTarget "ruby_lib" */ = {
			isa = XCConfigurationList;
			buildConfigurations = (
				88760AA415759B4F00113BFB /* Debug */,
				88760AA515759B4F00113BFB /* Release */,
			);
			defaultConfigurationIsVisible = 0;
			defaultConfigurationName = Release;
		};
		88760AE615759EFE00113BFB /* Build configuration list for PBXNativeTarget "mruby_core" */ = {
			isa = XCConfigurationList;
			buildConfigurations = (
				88760AE715759EFE00113BFB /* Debug */,
				88760AE815759EFE00113BFB /* Release */,
			);
			defaultConfigurationIsVisible = 0;
			defaultConfigurationName = Release;
		};
		88760B2B15769E6100113BFB /* Build configuration list for PBXNativeTarget "mruby" */ = {
			isa = XCConfigurationList;
			buildConfigurations = (
				88760B2C15769E6100113BFB /* Debug */,
				88760B2D15769E6100113BFB /* Release */,
			);
			defaultConfigurationIsVisible = 0;
			defaultConfigurationName = Release;
		};
		88760B3915769F3000113BFB /* Build configuration list for PBXNativeTarget "mirb" */ = {
			isa = XCConfigurationList;
			buildConfigurations = (
				88760B3A15769F3000113BFB /* Debug */,
				88760B3B15769F3000113BFB /* Release */,
			);
			defaultConfigurationIsVisible = 0;
			defaultConfigurationName = Release;
		};
		88760B861576A33100113BFB /* Build configuration list for PBXNativeTarget "mruby_fw" */ = {
			isa = XCConfigurationList;
			buildConfigurations = (
				88760B871576A33100113BFB /* Debug */,
				88760B881576A33100113BFB /* Release */,
			);
			defaultConfigurationIsVisible = 0;
			defaultConfigurationName = Release;
		};
		88BF3374156C992100F12AC7 /* Build configuration list for PBXProject "mruby" */ = {
			isa = XCConfigurationList;
			buildConfigurations = (
				88BF337C156C992100F12AC7 /* Debug */,
				88BF337D156C992100F12AC7 /* Release */,
			);
			defaultConfigurationIsVisible = 0;
			defaultConfigurationName = Release;
		};
		88BF3595156CA10D00F12AC7 /* Build configuration list for PBXLegacyTarget "make_mruby" */ = {
			isa = XCConfigurationList;
			buildConfigurations = (
				88BF3596156CA10D00F12AC7 /* Debug */,
				88BF3597156CA10D00F12AC7 /* Release */,
			);
			defaultConfigurationIsVisible = 0;
			defaultConfigurationName = Release;
		};
<<<<<<< HEAD
		88C19D98157D7594002ABAEA /* Build configuration list for PBXAggregateTarget "all binaries" */ = {
			isa = XCConfigurationList;
			buildConfigurations = (
				88C19D96157D7594002ABAEA /* Debug */,
				88C19D97157D7594002ABAEA /* Release */,
=======
		88D0985115CFF54A002E0BE8 /* Build configuration list for PBXAggregateTarget "build all" */ = {
			isa = XCConfigurationList;
			buildConfigurations = (
				88D0984F15CFF54A002E0BE8 /* Debug */,
				88D0985015CFF54A002E0BE8 /* Release */,
>>>>>>> 193c98ae
			);
			defaultConfigurationIsVisible = 0;
		};
/* End XCConfigurationList section */
	};
	rootObject = 88BF3371156C992100F12AC7 /* Project object */;
}<|MERGE_RESOLUTION|>--- conflicted
+++ resolved
@@ -7,22 +7,6 @@
 	objects = {
 
 /* Begin PBXAggregateTarget section */
-<<<<<<< HEAD
-		88C19D95157D7593002ABAEA /* all binaries */ = {
-			isa = PBXAggregateTarget;
-			buildConfigurationList = 88C19D98157D7594002ABAEA /* Build configuration list for PBXAggregateTarget "all binaries" */;
-			buildPhases = (
-				88C19DA2157D75F2002ABAEA /* ShellScript */,
-			);
-			dependencies = (
-				88C19D9B157D759D002ABAEA /* PBXTargetDependency */,
-				88C19D9D157D75A1002ABAEA /* PBXTargetDependency */,
-				88C19D9F157D75A3002ABAEA /* PBXTargetDependency */,
-				88C19DA1157D75A6002ABAEA /* PBXTargetDependency */,
-			);
-			name = "all binaries";
-			productName = binaries;
-=======
 		88D0984E15CFF54A002E0BE8 /* build all */ = {
 			isa = PBXAggregateTarget;
 			buildConfigurationList = 88D0985115CFF54A002E0BE8 /* Build configuration list for PBXAggregateTarget "build all" */;
@@ -39,7 +23,6 @@
 			);
 			name = "build all";
 			productName = "make all";
->>>>>>> 193c98ae
 		};
 /* End PBXAggregateTarget section */
 
@@ -160,9 +143,6 @@
 			remoteGlobalIDString = 88760AA115759B4F00113BFB;
 			remoteInfo = ruby_lib;
 		};
-<<<<<<< HEAD
-		88C19D9A157D759D002ABAEA /* PBXContainerItemProxy */ = {
-=======
 		88D0985315CFF561002E0BE8 /* PBXContainerItemProxy */ = {
 			isa = PBXContainerItemProxy;
 			containerPortal = 88BF3371156C992100F12AC7 /* Project object */;
@@ -171,23 +151,12 @@
 			remoteInfo = mruby_core;
 		};
 		88D0985515CFF561002E0BE8 /* PBXContainerItemProxy */ = {
->>>>>>> 193c98ae
 			isa = PBXContainerItemProxy;
 			containerPortal = 88BF3371156C992100F12AC7 /* Project object */;
 			proxyType = 1;
 			remoteGlobalIDString = 88760A8A157590F000113BFB;
 			remoteInfo = mrbc;
 		};
-<<<<<<< HEAD
-		88C19D9C157D75A1002ABAEA /* PBXContainerItemProxy */ = {
-			isa = PBXContainerItemProxy;
-			containerPortal = 88BF3371156C992100F12AC7 /* Project object */;
-			proxyType = 1;
-			remoteGlobalIDString = 88760B3215769F3000113BFB;
-			remoteInfo = mirb;
-		};
-		88C19D9E157D75A3002ABAEA /* PBXContainerItemProxy */ = {
-=======
 		88D0985715CFF561002E0BE8 /* PBXContainerItemProxy */ = {
 			isa = PBXContainerItemProxy;
 			containerPortal = 88BF3371156C992100F12AC7 /* Project object */;
@@ -196,16 +165,12 @@
 			remoteInfo = ruby_lib;
 		};
 		88D0985915CFF561002E0BE8 /* PBXContainerItemProxy */ = {
->>>>>>> 193c98ae
 			isa = PBXContainerItemProxy;
 			containerPortal = 88BF3371156C992100F12AC7 /* Project object */;
 			proxyType = 1;
 			remoteGlobalIDString = 88760B2315769E6100113BFB;
 			remoteInfo = mruby;
 		};
-<<<<<<< HEAD
-		88C19DA0157D75A6002ABAEA /* PBXContainerItemProxy */ = {
-=======
 		88D0985B15CFF561002E0BE8 /* PBXContainerItemProxy */ = {
 			isa = PBXContainerItemProxy;
 			containerPortal = 88BF3371156C992100F12AC7 /* Project object */;
@@ -214,15 +179,12 @@
 			remoteInfo = mirb;
 		};
 		88D0985D15CFF561002E0BE8 /* PBXContainerItemProxy */ = {
->>>>>>> 193c98ae
 			isa = PBXContainerItemProxy;
 			containerPortal = 88BF3371156C992100F12AC7 /* Project object */;
 			proxyType = 1;
 			remoteGlobalIDString = 8844358E1577301B007F95A4;
 			remoteInfo = mrbtest;
 		};
-<<<<<<< HEAD
-=======
 		88D0985F15CFF561002E0BE8 /* PBXContainerItemProxy */ = {
 			isa = PBXContainerItemProxy;
 			containerPortal = 88BF3371156C992100F12AC7 /* Project object */;
@@ -230,7 +192,6 @@
 			remoteGlobalIDString = 88760B731576A33100113BFB;
 			remoteInfo = mruby_fw;
 		};
->>>>>>> 193c98ae
 /* End PBXContainerItemProxy section */
 
 /* Begin PBXFileReference section */
@@ -916,11 +877,7 @@
 				88760B3215769F3000113BFB /* mirb */,
 				8844358E1577301B007F95A4 /* mrbtest */,
 				88760B731576A33100113BFB /* mruby_fw */,
-<<<<<<< HEAD
-				88C19D95157D7593002ABAEA /* all binaries */,
-=======
 				88D0984E15CFF54A002E0BE8 /* build all */,
->>>>>>> 193c98ae
 			);
 		};
 /* End PBXProject section */
@@ -988,19 +945,6 @@
 			runOnlyForDeploymentPostprocessing = 0;
 			shellPath = /bin/sh;
 			shellScript = "cd ../mrblib\ncat ./*.rb > mrblib.rbtmp\n../Xcode/build/mrbc -Bmrblib_irep -omrblib.ctmp mrblib.rbtmp\ncat init_mrblib.c mrblib.ctmp > mrblib.c";
-		};
-		88C19DA2157D75F2002ABAEA /* ShellScript */ = {
-			isa = PBXShellScriptBuildPhase;
-			buildActionMask = 2147483647;
-			files = (
-			);
-			inputPaths = (
-			);
-			outputPaths = (
-			);
-			runOnlyForDeploymentPostprocessing = 0;
-			shellPath = /bin/sh;
-			shellScript = build/mrbtest;
 		};
 /* End PBXShellScriptBuildPhase section */
 
@@ -1133,27 +1077,6 @@
 			target = 88760AA115759B4F00113BFB /* ruby_lib */;
 			targetProxy = 88760B891576A35C00113BFB /* PBXContainerItemProxy */;
 		};
-<<<<<<< HEAD
-		88C19D9B157D759D002ABAEA /* PBXTargetDependency */ = {
-			isa = PBXTargetDependency;
-			target = 88760A8A157590F000113BFB /* mrbc */;
-			targetProxy = 88C19D9A157D759D002ABAEA /* PBXContainerItemProxy */;
-		};
-		88C19D9D157D75A1002ABAEA /* PBXTargetDependency */ = {
-			isa = PBXTargetDependency;
-			target = 88760B3215769F3000113BFB /* mirb */;
-			targetProxy = 88C19D9C157D75A1002ABAEA /* PBXContainerItemProxy */;
-		};
-		88C19D9F157D75A3002ABAEA /* PBXTargetDependency */ = {
-			isa = PBXTargetDependency;
-			target = 88760B2315769E6100113BFB /* mruby */;
-			targetProxy = 88C19D9E157D75A3002ABAEA /* PBXContainerItemProxy */;
-		};
-		88C19DA1157D75A6002ABAEA /* PBXTargetDependency */ = {
-			isa = PBXTargetDependency;
-			target = 8844358E1577301B007F95A4 /* mrbtest */;
-			targetProxy = 88C19DA0157D75A6002ABAEA /* PBXContainerItemProxy */;
-=======
 		88D0985415CFF561002E0BE8 /* PBXTargetDependency */ = {
 			isa = PBXTargetDependency;
 			target = 88760AE415759EFE00113BFB /* mruby_core */;
@@ -1188,7 +1111,6 @@
 			isa = PBXTargetDependency;
 			target = 88760B731576A33100113BFB /* mruby_fw */;
 			targetProxy = 88D0985F15CFF561002E0BE8 /* PBXContainerItemProxy */;
->>>>>>> 193c98ae
 		};
 /* End PBXTargetDependency section */
 
@@ -1508,19 +1430,6 @@
 			};
 			name = Release;
 		};
-<<<<<<< HEAD
-		88C19D96157D7594002ABAEA /* Debug */ = {
-			isa = XCBuildConfiguration;
-			buildSettings = {
-				PRODUCT_NAME = "$(TARGET_NAME)";
-			};
-			name = Debug;
-		};
-		88C19D97157D7594002ABAEA /* Release */ = {
-			isa = XCBuildConfiguration;
-			buildSettings = {
-				PRODUCT_NAME = "$(TARGET_NAME)";
-=======
 		88D0984F15CFF54A002E0BE8 /* Debug */ = {
 			isa = XCBuildConfiguration;
 			buildSettings = {
@@ -1534,7 +1443,6 @@
 			buildSettings = {
 				PRODUCT_NAME = "$(TARGET_NAME)";
 				SDKROOT = "";
->>>>>>> 193c98ae
 			};
 			name = Release;
 		};
@@ -1622,19 +1530,11 @@
 			defaultConfigurationIsVisible = 0;
 			defaultConfigurationName = Release;
 		};
-<<<<<<< HEAD
-		88C19D98157D7594002ABAEA /* Build configuration list for PBXAggregateTarget "all binaries" */ = {
-			isa = XCConfigurationList;
-			buildConfigurations = (
-				88C19D96157D7594002ABAEA /* Debug */,
-				88C19D97157D7594002ABAEA /* Release */,
-=======
 		88D0985115CFF54A002E0BE8 /* Build configuration list for PBXAggregateTarget "build all" */ = {
 			isa = XCConfigurationList;
 			buildConfigurations = (
 				88D0984F15CFF54A002E0BE8 /* Debug */,
 				88D0985015CFF54A002E0BE8 /* Release */,
->>>>>>> 193c98ae
 			);
 			defaultConfigurationIsVisible = 0;
 		};
